--- conflicted
+++ resolved
@@ -117,6 +117,7 @@
       working_directory: ~/project
       command: |
         pytest -s theseus/tests/test_theseus_layer.py
+        pytest -s theseus/extlib/test_mat_mult.py
         pytest -s theseus/extlib/test_cusolver_lu_solver.py
 
 # -------------------------------------------------------------------------------------
@@ -161,16 +162,7 @@
       - <<: *setup_environment
       - <<: *install_torch_cuda10
       - <<: *setup_project
-<<<<<<< HEAD
-      - run:
-          name: Run GPU tests
-          command: |
-            pytest -s theseus/tests/test_theseus_layer.py
-            pytest -s theseus/extlib/test_mat_mult.py
-            pytest -s theseus/extlib/test_cusolver_lu_solver.py
-=======
       - <<: *run_tests
->>>>>>> b60ca96d
 
   unittests_gpu17_cuda11:
     executor: gpu_cuda11
@@ -182,17 +174,7 @@
       - <<: *setup_environment
       - <<: *install_torch_cuda11
       - <<: *setup_project
-<<<<<<< HEAD
-      - run:
-          name: Run GPU tests
-          command: |
-            pytest -s theseus/tests/test_theseus_layer.py
-            pytest -s theseus/extlib/test_mat_mult.py
-            pytest -s theseus/extlib/test_cusolver_lu_solver.py
-
-=======
       - <<: *run_tests
->>>>>>> b60ca96d
 
 workflows:
   version: 2
