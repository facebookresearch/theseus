--- conflicted
+++ resolved
@@ -76,8 +76,6 @@
         pip install --progress-bar off --upgrade pip
         pip install --progress-bar off --upgrade setuptools
 
-<<<<<<< HEAD
-=======
 # The following two are only used by the build wheel test
 update_and_install_conda: &update_and_install_conda
   - run:
@@ -97,7 +95,6 @@
         pip install --progress-bar off --upgrade pip
         pip install --progress-bar off --upgrade setuptools
 
->>>>>>> 19c11742
 install_torch_cuda11: &install_torch_cuda11
   - run:
       name: Install Torch for cuda11
@@ -224,11 +221,7 @@
       command: |
         THESEUS_GIT_COMMIT=$(git --git-dir project/.git log --format="%H" -n 1)
         THESEUS_VERSION=$(grep -Eo  "[0-9].[0-9].[0-9][.0-9a-z]*" project/theseus/_version.py | tail -n 1)
-<<<<<<< HEAD
-        ./project/build_scripts/build_wheel.sh . ${THESEUS_GIT_COMMIT} 11.6 ${THESEUS_VERSION}
-=======
         ./project/build_scripts/build_wheel.sh . ${THESEUS_GIT_COMMIT} 11.7 ${THESEUS_VERSION}
->>>>>>> 19c11742
         . ~/theseus_venv/bin/activate
         pip install $(ls */*.whl)
         pip install -r project/requirements/dev.txt
@@ -411,11 +404,7 @@
       - <<: *update_and_install_python
       - <<: *install_suitesparse
       - <<: *setup_cuda11_libs
-<<<<<<< HEAD
-      - <<: *setup_environment
-=======
       - <<: *setup_environment_310
->>>>>>> 19c11742
       - <<: *install_torch_cuda11
       - <<: *build_cuda11_wheel
       - <<: *run_tests_from_wheel
