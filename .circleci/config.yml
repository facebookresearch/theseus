--- conflicted
+++ resolved
@@ -117,15 +117,10 @@
       working_directory: ~/project
       command: |
         pytest -s theseus/tests/test_theseus_layer.py
-<<<<<<< HEAD
-        pytest -s theseus/extlib/test_mat_mult.py
-        pytest -s theseus/extlib/test_cusolver_lu_solver.py
+        pytest -s theseus/extlib/tests/test_mat_mult.py
+        pytest -s theseus/extlib/tests/test_cusolver_lu_solver.py
         pytest -s theseus/optimizer/autograd/tests/test_lu_cuda_sparse_backward.py
         pytest -s theseus/optimizer/linear/tests/test_lu_cuda_sparse_solver.py
-=======
-        pytest -s theseus/extlib/tests/test_mat_mult.py
-        pytest -s theseus/extlib/tests/test_cusolver_lu_solver.py
->>>>>>> 6b81af99
 
 # -------------------------------------------------------------------------------------
 # Jobs
