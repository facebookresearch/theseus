repos:
  - repo: https://github.com/psf/black
    rev: 23.1a1
    hooks:
      - id: black

  - repo: https://github.com/pycqa/flake8
    rev: 3.9.2
    hooks:
      - id: flake8

  - repo: https://github.com/pre-commit/mirrors-mypy
<<<<<<< HEAD
    rev: v0.991
=======
    rev: v0.981
>>>>>>> 16c87400
    hooks:
      - id: mypy
        additional_dependencies: [torch, tokenize-rt==3.2.0, types-PyYAML, types-mock]
        args: [--no-strict-optional, --ignore-missing-imports]
        exclude: setup.py

  - repo: https://github.com/pycqa/isort
    rev: 5.11.5
    hooks:
      - id: isort
        files: 'theseus/.*'
        files: 'examples/.*'<|MERGE_RESOLUTION|>--- conflicted
+++ resolved
@@ -10,11 +10,7 @@
       - id: flake8
 
   - repo: https://github.com/pre-commit/mirrors-mypy
-<<<<<<< HEAD
-    rev: v0.991
-=======
     rev: v0.981
->>>>>>> 16c87400
     hooks:
       - id: mypy
         additional_dependencies: [torch, tokenize-rt==3.2.0, types-PyYAML, types-mock]
