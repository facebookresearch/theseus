![Theseus Logo](https://github.com/facebookresearch/theseus/blob/main/docs/source/img/theseus-color-horizontal.png)

[![CircleCI](https://circleci.com/gh/facebookresearch/theseus/tree/main.svg?style=svg)](https://circleci.com/gh/facebookresearch/theseus/tree/main)
[![License](https://img.shields.io/badge/license-MIT-blue.svg)](https://github.com/facebookresearch/habitat-sim/blob/main/LICENSE)
[![python 3.7, 3.8, 3.9](https://img.shields.io/badge/python-3.7%20%7C%203.8-blue.svg)](https://www.python.org/downloads/release/)
[![pre-commit](https://img.shields.io/badge/pre--commit-enabled-green?logo=pre-commit&logoColor=white)](https://github.com/pre-commit/pre-commit)
[![Code style: black](https://img.shields.io/badge/code%20style-black-000000.svg)](https://github.com/psf/black)
[![PRs Welcome](https://img.shields.io/badge/PRs-welcome-green.svg)](https://github.com/facebookresearch/theseus/blob/main/CONTRIBUTING.md)


Theseus is a library for differentiable nonlinear optimization built on PyTorch to support constructing various problems in robotics and vision as end-to-end differentiable architectures.

The current focus is on nonlinear least squares with support for sparsity, batching, GPU, and backward modes for unrolling, truncated and implicit, and sampling based differentiation. This library is in beta with expected full release in mid 2022.

-----

## Getting Started
- Prerequisites
<<<<<<< HEAD
    - We *strongly* recommend you install `theseus` in a venv or conda environment, using Python<=3.9.
=======
    - We *strongly* recommend you install `theseus` in a venv or conda environment with Python 3.7-3.9.
>>>>>>> 53cd96e4
    - Theseus requires `torch` installation. To install for your particular CPU/CUDA configuration, follow the instructions in the PyTorch [website](https://pytorch.org/get-started/locally/).
    - For GPU support, Theseus requires [nvcc](https://docs.nvidia.com/cuda/cuda-compiler-driver-nvcc/index.html) to compile custom CUDA operations. Make sure it matches the version used to compile pytorch with `nvcc --version.` If not, install it and ensure its location is on your system's `$PATH` variable.
    - Theseus also requires [`suitesparse`](https://people.engr.tamu.edu/davis/suitesparse.html), which you can install via:
        - `sudo apt-get install libsuitesparse-dev` (Ubuntu).
        - `conda install -c conda-forge suitesparse` (Mac).
    
- Installing
    ```bash
    git clone https://github.com/facebookresearch/theseus.git && cd theseus
    pip install -e .
    ```
    If you are interested in contributing to `theseus`, instead install
    ```bash
    pip install -e ".[dev]"
    ```
    and follow the more detailed instructions in [CONTRIBUTING](https://github.com/facebookresearch/theseus/blob/main/CONTRIBUTING.md).
- Running unit tests
    ```bash
    pytest theseus
    ```
  By default, unit tests include tests for our CUDA extensions. You can add the option `-m "not cudaext"` to 
  skip them when installing without CUDA support.
- See [tutorials](https://github.com/facebookresearch/theseus/blob/main/tutorials/) and [examples](https://github.com/facebookresearch/theseus/blob/main/examples/) to learn about the API and usage.


## Additional Information

- Use [Github issues](https://github.com/facebookresearch/theseus/issues/new/choose) for questions, suggestions, and bugs.
- See [CONTRIBUTING](https://github.com/facebookresearch/theseus/blob/main/CONTRIBUTING.md) if interested in helping out.


## License

Theseus is MIT licensed. See the [LICENSE](https://github.com/facebookresearch/theseus/blob/main/LICENSE) for details.<|MERGE_RESOLUTION|>--- conflicted
+++ resolved
@@ -16,11 +16,7 @@
 
 ## Getting Started
 - Prerequisites
-<<<<<<< HEAD
-    - We *strongly* recommend you install `theseus` in a venv or conda environment, using Python<=3.9.
-=======
     - We *strongly* recommend you install `theseus` in a venv or conda environment with Python 3.7-3.9.
->>>>>>> 53cd96e4
     - Theseus requires `torch` installation. To install for your particular CPU/CUDA configuration, follow the instructions in the PyTorch [website](https://pytorch.org/get-started/locally/).
     - For GPU support, Theseus requires [nvcc](https://docs.nvidia.com/cuda/cuda-compiler-driver-nvcc/index.html) to compile custom CUDA operations. Make sure it matches the version used to compile pytorch with `nvcc --version.` If not, install it and ensure its location is on your system's `$PATH` variable.
     - Theseus also requires [`suitesparse`](https://people.engr.tamu.edu/davis/suitesparse.html), which you can install via:
