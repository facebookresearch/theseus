--- conflicted
+++ resolved
@@ -13,17 +13,13 @@
 import numpy as np
 import torch
 import torch.nn as nn
-from libs.easyaug import GeoAugParam, RandomGeoAug, RandomPhotoAug
 from PIL import Image
 from torch.utils.data import DataLoader, Dataset
 from torch.utils.tensorboard import SummaryWriter
 
-<<<<<<< HEAD
+import theseus as th
 from theseus.third_party.easyaug import RandomGeoAug, GeoAugParam, RandomPhotoAug
 from theseus.third_party.utils import grid_sample
-=======
-import theseus as th
->>>>>>> 5cb5c767
 
 FONT = cv2.FONT_HERSHEY_DUPLEX
 FONT_SZ = 0.5
@@ -135,65 +131,6 @@
         return data
 
 
-<<<<<<< HEAD
-=======
-def grid_sample(image, optical):
-    """
-    Custom implementation for torch.nn.functional.grid_sample() to avoid this warning:
-    > "RuntimeError: derivative for aten::grid_sampler_2d_backward is not implemented"
-    """
-    N, C, IH, IW = image.shape
-    _, H, W, _ = optical.shape
-    ix = optical[..., 0]
-    iy = optical[..., 1]
-    ix = ((ix + 1) / 2) * (IW - 1)
-    iy = ((iy + 1) / 2) * (IH - 1)
-    with torch.no_grad():
-        ix_nw = torch.floor(ix)
-        iy_nw = torch.floor(iy)
-        ix_ne = ix_nw + 1
-        iy_ne = iy_nw
-        ix_sw = ix_nw
-        iy_sw = iy_nw + 1
-        ix_se = ix_nw + 1
-        iy_se = iy_nw + 1
-    nw = (ix_se - ix) * (iy_se - iy)
-    ne = (ix - ix_sw) * (iy_sw - iy)
-    sw = (ix_ne - ix) * (iy - iy_ne)
-    se = (ix - ix_nw) * (iy - iy_nw)
-    with torch.no_grad():
-        ix_nw = torch.clamp(ix_nw, 0, IW - 1)
-        iy_nw = torch.clamp(iy_nw, 0, IH - 1)
-        ix_ne = torch.clamp(ix_ne, 0, IW - 1)
-        iy_ne = torch.clamp(iy_ne, 0, IH - 1)
-        ix_sw = torch.clamp(ix_sw, 0, IW - 1)
-        iy_sw = torch.clamp(iy_sw, 0, IH - 1)
-        ix_se = torch.clamp(ix_se, 0, IW - 1)
-        iy_se = torch.clamp(iy_se, 0, IH - 1)
-    image = image.view(N, C, IH * IW)
-    nw_val = torch.gather(
-        image, 2, (iy_nw * IW + ix_nw).long().view(N, 1, H * W).repeat(1, C, 1)
-    )
-    ne_val = torch.gather(
-        image, 2, (iy_ne * IW + ix_ne).long().view(N, 1, H * W).repeat(1, C, 1)
-    )
-    sw_val = torch.gather(
-        image, 2, (iy_sw * IW + ix_sw).long().view(N, 1, H * W).repeat(1, C, 1)
-    )
-    se_val = torch.gather(
-        image, 2, (iy_se * IW + ix_se).long().view(N, 1, H * W).repeat(1, C, 1)
-    )
-    out_val = (
-        nw_val.view(N, C, H, W) * nw.view(N, 1, H, W)
-        + ne_val.view(N, C, H, W) * ne.view(N, 1, H, W)
-        + sw_val.view(N, C, H, W) * sw.view(N, 1, H, W)
-        + se_val.view(N, C, H, W) * se.view(N, 1, H, W)
-    )
-    return out_val
-
-
-# warp image given homography transform
->>>>>>> 5cb5c767
 def warp_perspective_norm(H, img):
     height, width = img.shape[-2:]
     grid = kornia.utils.create_meshgrid(
