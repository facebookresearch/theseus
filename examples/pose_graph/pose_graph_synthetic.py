# Copyright (c) Meta Platforms, Inc. and affiliates.
#
# This source code is licensed under the MIT license found in the
# LICENSE file in the root directory of this source tree.

import logging

import os
import pathlib
import pstats

import random
from typing import Union, Dict, List, Type, cast

import hydra
import numpy as np
import omegaconf
import torch

import theseus as th
import theseus.utils.examples as theg
from theseus.optimizer.linearization import Linearization
from theseus.optimizer.linear import LinearSolver

import cProfile
import io
import subprocess

from scipy.io import savemat

BACKWARD_MODE = {
    "implicit": th.BackwardMode.IMPLICIT,
    "full": th.BackwardMode.FULL,
    "truncated": th.BackwardMode.TRUNCATED,
}

LINEARIZATION_MODE: Dict[str, Type[Linearization]] = {
    "sparse": th.SparseLinearization,
    "dense": th.DenseLinearization,
}

LINEAR_SOLVER_MODE: Dict[str, Type[LinearSolver]] = {
    "sparse": th.LUCudaSparseSolver,
    "dense": th.CholeskyDenseSolver,
}

# Logger
log = logging.getLogger(__name__)


def print_histogram(
    pg: theg.PoseGraphDataset, var_dict: Dict[str, torch.Tensor], msg: str
):
    log.info(msg)
    with torch.no_grad():
<<<<<<< HEAD
        poses = [th.SE3(tensor=var_dict[pose.name]) for pose in pg.poses]
=======
        poses = [th.SE3(data=var_dict[pose.name]) for pose in pg.poses]
>>>>>>> a7c972d1
        histogram = theg.pg_histogram(poses=poses, edges=pg.edges)
    for line in histogram.split("\n"):
        log.info(line)


def get_batch_data(
    pg_batch: theg.PoseGraphDataset, pose_indices: List[int], gt_pose_indices: List[int]
):
    batch = {
        pg_batch.poses[index].name: pg_batch.poses[index].tensor
        for index in pose_indices
    }
    batch.update({pg_batch.poses[0].name + "__PRIOR": pg_batch.poses[0].tensor.clone()})
    batch.update(
        {
            pg_batch.gt_poses[index].name: pg_batch.gt_poses[index].tensor
            for index in gt_pose_indices
        }
    )
    batch.update(
        {edge.relative_pose.name: edge.relative_pose.tensor for edge in pg_batch.edges}
    )
    return batch


def pose_loss(
    pose_vars: Union[List[th.SE2], List[th.SE3]],
    gt_pose_vars: Union[List[th.SE2], List[th.SE3]],
) -> torch.Tensor:
    loss: torch.Tensor = torch.zeros(
        1, dtype=pose_vars[0].dtype, device=pose_vars[0].device
    )
<<<<<<< HEAD
    poses_batch = th.SE3(tensor=torch.cat([pose.tensor for pose in pose_vars]))
    gt_poses_batch = th.SE3(
        tensor=torch.cat([gt_pose.tensor for gt_pose in gt_pose_vars])
    )
=======
    poses_batch = th.SE3(data=torch.cat([pose.data for pose in pose_vars]))
    gt_poses_batch = th.SE3(data=torch.cat([gt_pose.data for gt_pose in gt_pose_vars]))
>>>>>>> a7c972d1
    pose_loss = th.local(poses_batch, gt_poses_batch).norm(dim=1)
    loss += pose_loss.sum()
    return loss


def run(
    cfg: omegaconf.OmegaConf, pg: theg.PoseGraphDataset, results_path: pathlib.Path
):
    device = torch.device("cuda")
    dtype = torch.float64
    pr = cProfile.Profile()

    BACKWARD_MODE = {
        "implicit": th.BackwardMode.IMPLICIT,
        "full": th.BackwardMode.FULL,
        "truncated": th.BackwardMode.TRUNCATED,
    }

    LINEARIZATION_MODE: Dict[str, Type[Linearization]] = {
        "sparse": th.SparseLinearization,
        "dense": th.DenseLinearization,
    }

    LINEAR_SOLVER_MODE: Dict[str, Type[LinearSolver]] = {
        "sparse": cast(
            Type[LinearSolver],
            th.LUCudaSparseSolver
            if cast(str, cfg.solver_device) == "cuda"
            else th.CholmodSparseSolver,
        ),
        "dense": th.CholeskyDenseSolver,
    }

    pg.to(device=device)

    with torch.no_grad():
        pose_loss_ref = pose_loss(pg.poses, pg.gt_poses).item()
    log.info(f"POSE LOSS (no learning):  {pose_loss_ref: .3f}")

    # Create the objective
    pg_batch = pg.get_batch_dataset(0)

    log_loss_radius = th.Vector(1, name="log_loss_radius", dtype=dtype)
    robust_loss_cls = th.WelschLoss

    objective = th.Objective(dtype=torch.float64)

    pose_indices: List[int] = [index for index, _ in enumerate(pg_batch.poses)]
    gt_pose_indices: List[int] = []

    forward_times = []
    backward_times = []
    forward_mems = []
    backward_mems = []

    for edge in pg_batch.edges:
        relative_pose_cost = th.Between(
            pg_batch.poses[edge.i],
            pg_batch.poses[edge.j],
            edge.relative_pose,
            edge.weight,
        )
        robust_relative_pose_cost = th.RobustCostFunction(
            cost_function=relative_pose_cost,
            loss_cls=robust_loss_cls,
            log_loss_radius=log_loss_radius,
        )
        objective.add(robust_relative_pose_cost)

    if cfg.inner_optim.regularize:
        pose_prior_cost = th.Difference(
            var=pg_batch.poses[0],
            target=pg_batch.poses[0].copy(new_name=pg_batch.poses[0].name + "__PRIOR"),
            cost_weight=th.ScaleCostWeight(
                torch.tensor(cfg.inner_optim.reg_w, dtype=dtype)
            ),
        )
        objective.add(pose_prior_cost)

    if cfg.inner_optim.ratio_known_poses > 0.0:
        pose_prior_weight = th.ScaleCostWeight(100 * torch.ones(1, dtype=dtype))
        for i in range(len(pg_batch.poses)):
            if np.random.rand() > cfg.inner_optim.ratio_known_poses:
                continue
            objective.add(
                th.Difference(
                    pg_batch.poses[i],
                    pg_batch.gt_poses[i],
                    pose_prior_weight,
                    name=f"pose_diff_{i}",
                )
            )
            gt_pose_indices.append(i)

    pose_vars: List[th.SE3] = [
        cast(th.SE3, objective.optim_vars[pose.name]) for pose in pg_batch.poses
    ]

    # Create optimizer
    optimizer_cls: Type[th.NonlinearLeastSquares] = getattr(
        th, cfg.inner_optim.optimizer_cls
    )

    objective.to(device)
    optimizer = optimizer_cls(
        objective,
        max_iterations=cfg.inner_optim.max_iters,
        step_size=cfg.inner_optim.step_size,
        linearization_cls=LINEARIZATION_MODE[cast(str, cfg.inner_optim.solver)],
        linear_solver_cls=LINEAR_SOLVER_MODE[cast(str, cfg.inner_optim.solver)],
        vectorize=cfg.inner_optim.vectorize,
    )

    # Set up Theseus layer
    theseus_optim = th.TheseusLayer(optimizer, vectorize=cfg.inner_optim.vectorize)
    theseus_optim.to(device=device)

    # Outer optimization loop
    log_loss_radius_tensor = torch.nn.Parameter(
        torch.tensor([[3.0]], device=device, dtype=dtype)
    )
    model_optimizer = torch.optim.Adam([log_loss_radius_tensor], lr=cfg.outer_optim.lr)

    num_epochs = cfg.outer_optim.num_epochs

    def run_batch(batch_idx: int):
        log.info(f" ------------------- Batch {batch_idx} ------------------- ")
        start_event = torch.cuda.Event(enable_timing=True)
        end_event = torch.cuda.Event(enable_timing=True)

        pg_batch = pg.get_batch_dataset(batch_idx=batch_idx)
        theseus_inputs = get_batch_data(pg_batch, pose_indices, gt_pose_indices)
        theseus_inputs["log_loss_radius"] = log_loss_radius_tensor.clone()

        with torch.no_grad():
            pose_loss_ref = pose_loss(pg_batch.poses, pg_batch.gt_poses)

        start_event.record()
        torch.cuda.reset_peak_memory_stats()
        pr.enable()
        theseus_outputs, _ = theseus_optim.forward(
            input_tensors=theseus_inputs,
            optimizer_kwargs={
                "verbose": cfg.inner_optim.verbose,
                "track_err_history": cfg.inner_optim.track_err_history,
                "backward_mode": BACKWARD_MODE[cfg.inner_optim.backward_mode],
                "__keep_final_step_size__": cfg.inner_optim.keep_step_size,
            },
        )
        pr.disable()
        end_event.record()

        torch.cuda.synchronize()
        forward_time = start_event.elapsed_time(end_event)
        forward_mem = torch.cuda.max_memory_allocated() / 1048576
        log.info(f"Forward pass took {forward_time} ms.")
        log.info(f"Forward pass used {forward_mem} MBs.")

        start_event.record()
        torch.cuda.reset_peak_memory_stats()
        pr.enable()
        model_optimizer.zero_grad()
        loss = (pose_loss(pose_vars, pg_batch.gt_poses) - pose_loss_ref) / pose_loss_ref
        loss.backward()
        model_optimizer.step()
        backward_mem = torch.cuda.max_memory_allocated() / 1048576
        pr.disable()
        end_event.record()

        torch.cuda.synchronize()
        backward_time = start_event.elapsed_time(end_event)
        log.info(f"Backward pass took {backward_time} ms.")
        log.info(f"Backward pass used {backward_mem} MBs.")

        loss_value = torch.sum(loss.detach()).item()
        log.info(
            f"Loss: {loss_value} "
            f"Kernel Radius: exp({log_loss_radius_tensor.data.item()})="
            f"{torch.exp(log_loss_radius_tensor.data).item()}"
        )

        print_histogram(pg_batch, theseus_outputs, "Output histogram:")

        return [forward_time, backward_time, forward_mem, backward_mem]

    for epoch in range(num_epochs):
        log.info(f" ******************* EPOCH {epoch} ******************* ")

        forward_time_epoch = []
        backward_time_epoch = []
        forward_mem_epoch = []
        backward_mem_epoch = []

        for batch_idx in range(pg.num_batches):
            if batch_idx == cfg.outer_optim.max_num_batches:
                break
            forward_time, backward_time, forward_mem, backward_mem = run_batch(
                batch_idx
            )

            forward_time_epoch.append(forward_time)
            backward_time_epoch.append(backward_time)
            forward_mem_epoch.append(forward_mem)
            backward_mem_epoch.append(backward_mem)

        forward_times.append(forward_time_epoch)
        backward_times.append(backward_time_epoch)
        forward_mems.append(forward_mem_epoch)
        backward_mems.append(backward_mem_epoch)

        results = omegaconf.OmegaConf.to_container(cfg)
        results["forward_time"] = forward_times
        results["backward_time"] = backward_times
        results["forward_mem"] = forward_mems
        results["backward_mem"] = backward_mems
        file = (
            f"pgo_{cfg.solver_device}_{cfg.inner_optim.solver}_{cfg.num_poses}_"
            f"{cfg.dataset_size}_{cfg.batch_size}.mat"
        )
        savemat(file, results)

    s = io.StringIO()
    sortby = pstats.SortKey.CUMULATIVE
    ps = pstats.Stats(pr, stream=s).sort_stats(sortby)
    ps.print_stats()
    print(s.getvalue())


@hydra.main(config_path="../configs/pose_graph", config_name="pose_graph_synthetic")
def main(cfg):
    log.info((subprocess.check_output("lscpu", shell=True).strip()).decode())

    torch.manual_seed(cfg.seed)
    np.random.seed(cfg.seed)
    random.seed(cfg.seed)

    # create (or load) dataset
    rng = torch.Generator()
    rng.manual_seed(0)
    dtype = torch.float64
    pg, _ = theg.PoseGraphDataset.generate_synthetic_3D(
        num_poses=cfg.num_poses,
        rotation_noise=cfg.rotation_noise,
        translation_noise=cfg.translation_noise,
        loop_closure_ratio=cfg.loop_closure_ratio,
        loop_closure_outlier_ratio=cfg.loop_closure_outlier_ratio,
        batch_size=cfg.batch_size,
        dataset_size=cfg.dataset_size,
        generator=rng,
        dtype=dtype,
    )

    results_path = pathlib.Path(os.getcwd())
    run(cfg, pg, results_path)


if __name__ == "__main__":
    main()<|MERGE_RESOLUTION|>--- conflicted
+++ resolved
@@ -3,30 +3,26 @@
 # This source code is licensed under the MIT license found in the
 # LICENSE file in the root directory of this source tree.
 
+import cProfile
+import io
 import logging
-
 import os
 import pathlib
 import pstats
-
 import random
-from typing import Union, Dict, List, Type, cast
+import subprocess
+from typing import Dict, List, Type, Union, cast
 
 import hydra
 import numpy as np
 import omegaconf
 import torch
+from scipy.io import savemat
 
 import theseus as th
 import theseus.utils.examples as theg
+from theseus.optimizer.linear import LinearSolver
 from theseus.optimizer.linearization import Linearization
-from theseus.optimizer.linear import LinearSolver
-
-import cProfile
-import io
-import subprocess
-
-from scipy.io import savemat
 
 BACKWARD_MODE = {
     "implicit": th.BackwardMode.IMPLICIT,
@@ -53,11 +49,7 @@
 ):
     log.info(msg)
     with torch.no_grad():
-<<<<<<< HEAD
         poses = [th.SE3(tensor=var_dict[pose.name]) for pose in pg.poses]
-=======
-        poses = [th.SE3(data=var_dict[pose.name]) for pose in pg.poses]
->>>>>>> a7c972d1
         histogram = theg.pg_histogram(poses=poses, edges=pg.edges)
     for line in histogram.split("\n"):
         log.info(line)
@@ -90,15 +82,10 @@
     loss: torch.Tensor = torch.zeros(
         1, dtype=pose_vars[0].dtype, device=pose_vars[0].device
     )
-<<<<<<< HEAD
     poses_batch = th.SE3(tensor=torch.cat([pose.tensor for pose in pose_vars]))
     gt_poses_batch = th.SE3(
         tensor=torch.cat([gt_pose.tensor for gt_pose in gt_pose_vars])
     )
-=======
-    poses_batch = th.SE3(data=torch.cat([pose.data for pose in pose_vars]))
-    gt_poses_batch = th.SE3(data=torch.cat([gt_pose.data for gt_pose in gt_pose_vars]))
->>>>>>> a7c972d1
     pose_loss = th.local(poses_batch, gt_poses_batch).norm(dim=1)
     loss += pose_loss.sum()
     return loss
