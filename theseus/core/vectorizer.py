--- conflicted
+++ resolved
@@ -124,21 +124,15 @@
         # then populate the wrappers with their appropriate weighted error slice.
         # Replacing `obj._cost_functions_iterable` allows to recover these when
         # iterating the Objective.
-<<<<<<< HEAD
-        objective._cost_functions_iterable = self._cost_fn_wrappers
-        objective._vectorization_run = self._vectorize
-        objective._vectorization_to = self._to
-        objective.vectorized_cost_fns = list(self._vectorized_cost_fns.values())
-        objective.vectorized_msg_ixs = list(schema_ixs_dict.values())
-=======
         objective._enable_vectorization(
             self._cost_fn_wrappers,
             self._vectorize,
             self._to,
             self._vectorized_retract_optim_vars,
+            list(self._vectorized_cost_fns.values()),
+            list(schema_ixs_dict.values()),
             self,
         )
->>>>>>> 8e7756d8
 
         self._objective = objective
 
