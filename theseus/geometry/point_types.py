--- conflicted
+++ resolved
@@ -91,18 +91,7 @@
         if tangent_vector.ndim != 2 or tangent_vector.shape[1] != 2:
             raise ValueError("Tangent vectors of Point2 should be 2-D vectors.")
 
-<<<<<<< HEAD
-        if jacobians is not None:
-            shape = tangent_vector.shape
-            Point2._check_jacobians_list(jacobians)
-            jacobians.append(
-                torch.eye(
-                    2, dtype=tangent_vector.dtype, device=tangent_vector.device
-                ).repeat(shape[0], 1, 1)
-            )
-=======
         Vector._exp_map_jacobian(tangent_vector, jacobians)
->>>>>>> f9ca088a
 
         return Point2(data=tangent_vector.clone())
 
@@ -179,18 +168,7 @@
         if tangent_vector.ndim != 2 or tangent_vector.shape[1] != 3:
             raise ValueError("Tangent vectors of Point3 should be 3-D vectors.")
 
-<<<<<<< HEAD
-        if jacobians is not None:
-            shape = tangent_vector.shape
-            Point2._check_jacobians_list(jacobians)
-            jacobians.append(
-                torch.eye(
-                    3, dtype=tangent_vector.dtype, device=tangent_vector.device
-                ).repeat(shape[0], 1, 1)
-            )
-=======
         Vector._exp_map_jacobian(tangent_vector, jacobians)
->>>>>>> f9ca088a
 
         return Point3(data=tangent_vector.clone())
 
