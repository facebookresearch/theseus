--- conflicted
+++ resolved
@@ -100,28 +100,17 @@
         small_theta = theta.abs() < SE2.SE2_EPS
         non_zero = torch.ones(1, dtype=self.dtype, device=self.device)
         sine_nz = torch.where(small_theta, non_zero, sine)
-<<<<<<< HEAD
         half_theta_by_tan_half_theta = (
-=======
-        a = (
->>>>>>> 6823f451
             0.5
             * (1 + cosine)
             * torch.where(small_theta, 1 + sine**2 / 6, theta / sine_nz)
         )
-<<<<<<< HEAD
+
         half_theta = 0.5 * theta
 
         # Compute the translation
         ux = half_theta_by_tan_half_theta * self[:, 0] + half_theta * self[:, 1]
         uy = half_theta_by_tan_half_theta * self[:, 1] - half_theta * self[:, 0]
-=======
-        b = 0.5 * theta
-
-        # Compute the translation
-        ux = a * self[:, 0] + b * self[:, 1]
-        uy = a * self[:, 1] - b * self[:, 0]
->>>>>>> 6823f451
 
         return torch.stack((ux, uy, theta), dim=1)
 
@@ -139,7 +128,6 @@
             1, dtype=tangent_vector.dtype, device=tangent_vector.device
         )
         theta_nz = torch.where(small_theta, non_zero, theta)
-<<<<<<< HEAD
         sine_by_theta = torch.where(small_theta, 1 - theta**2 / 6, sine / theta_nz)
         cosine_minus_one_by_theta = torch.where(
             small_theta, -theta / 2 + theta**3 / 24, (cosine - 1) / theta_nz
@@ -148,16 +136,6 @@
         # Compute the translation
         x = sine_by_theta * u[:, 0] + cosine_minus_one_by_theta * u[:, 1]
         y = sine_by_theta * u[:, 1] - cosine_minus_one_by_theta * u[:, 0]
-=======
-        a = torch.where(
-            small_theta, -theta / 2 + theta**3 / 24, (cosine - 1) / theta_nz
-        )
-        b = torch.where(small_theta, 1 - theta**2 / 6, sine / theta_nz)
-
-        # Compute the translation
-        x = b * u[:, 0] + a * u[:, 1]
-        y = b * u[:, 1] - a * u[:, 0]
->>>>>>> 6823f451
         translation = Point2(data=torch.stack((x, y), dim=1))
 
         se2 = SE2(dtype=tangent_vector.dtype)
