# Copyright (c) Meta Platforms, Inc. and affiliates.
#
# This source code is licensed under the MIT license found in the
# LICENSE file in the root directory of this source tree.

from typing import List, Optional, Union, cast

import torch

import theseus
import theseus.constants

from .lie_group import LieGroup
from .point_types import Point3
from .so3 import SO3


class SE3(LieGroup):
    def __init__(
        self,
        x_y_z_quaternion: Optional[torch.Tensor] = None,
        data: Optional[torch.Tensor] = None,
        name: Optional[str] = None,
        dtype: Optional[torch.dtype] = None,
    ):
        if x_y_z_quaternion is not None and data is not None:
            raise ValueError("Please provide only one of x_y_z_quaternion or data.")
        if x_y_z_quaternion is not None:
            dtype = x_y_z_quaternion.dtype
        if data is not None:
            self._SE3_matrix_check(data)
        super().__init__(data=data, name=name, dtype=dtype)
        if x_y_z_quaternion is not None:
            self.update_from_x_y_z_quaternion(x_y_z_quaternion=x_y_z_quaternion)

    @staticmethod
    def _init_data() -> torch.Tensor:  # type: ignore
        return torch.eye(3, 4).view(1, 3, 4)

    def dof(self) -> int:
        return 6

    def __repr__(self) -> str:
        return f"SE3(data={self.data}, name={self.name})"

    def __str__(self) -> str:
        with torch.no_grad():
            return f"SE3(matrix={self.data}), name={self.name})"

    def _adjoint_impl(self) -> torch.Tensor:
        ret = torch.zeros(self.shape[0], 6, 6).to(dtype=self.dtype, device=self.device)
        ret[:, :3, :3] = self[:, :3, :3]
        ret[:, 3:, 3:] = self[:, :3, :3]
        ret[:, :3, 3:] = SO3.hat(self[:, :3, 3]) @ self[:, :3, :3]

        return ret

    def _project_impl(self, euclidean_grad: torch.Tensor) -> torch.Tensor:
        self._project_check(euclidean_grad)
        ret = torch.zeros(
            euclidean_grad.shape[:-2] + torch.Size([6]),
            dtype=self.dtype,
            device=self.device,
        )
        temp = torch.einsum("...jk,...ji->...ik", euclidean_grad, self.data[:, :, :3])
        ret[..., :3] = temp[..., 3]
        ret[..., 3] = temp[..., 2, 1] - temp[..., 1, 2]
        ret[..., 4] = temp[..., 0, 2] - temp[..., 2, 0]
        ret[..., 5] = temp[..., 1, 0] - temp[..., 0, 1]

        return ret

    @staticmethod
    def _SE3_matrix_check(matrix: torch.Tensor):
        if matrix.ndim != 3 or matrix.shape[1:] != (3, 4):
            raise ValueError("SE(3) can only be 3x4 matrices.")
        SO3._SO3_matrix_check(matrix.data[:, :3, :3])

    @staticmethod
    def x_y_z_unit_quaternion_to_SE3(x_y_z_quaternion: torch.Tensor) -> "SE3":
        if x_y_z_quaternion.ndim == 1:
            x_y_z_quaternion = x_y_z_quaternion.unsqueeze(0)

        if x_y_z_quaternion.ndim != 2 and x_y_z_quaternion.shape[1] != 7:
            raise ValueError("x_y_z_quaternion can only be 7-D vectors.")

        ret = SE3()

        batch_size = x_y_z_quaternion.shape[0]
        ret.data = torch.empty(batch_size, 3, 4).to(
            device=x_y_z_quaternion.device, dtype=x_y_z_quaternion.dtype
        )
        ret[:, :, :3] = SO3.unit_quaternion_to_SO3(x_y_z_quaternion[:, 3:]).data
        ret[:, :, 3] = x_y_z_quaternion[:, :3]

        return ret

    @staticmethod
    def _hat_matrix_check(matrix: torch.Tensor):
        if matrix.ndim != 3 or matrix.shape[1:] != (4, 4):
            raise ValueError("Hat matrices of SE(3) can only be 4x4 matrices")

        if matrix[:, 3].abs().max().item() > theseus.constants.EPS:
            raise ValueError("The last row of hat matrices of SE(3) can only be zero.")

        if (
            matrix[:, :3, :3].transpose(1, 2) + matrix[:, :3, :3]
        ).abs().max().item() > theseus.constants.EPS:
            raise ValueError(
                "The 3x3 top-left corner of hat matrices of SE(3) can only be skew-symmetric."
            )

    @staticmethod
    def exp_map(tangent_vector: torch.Tensor) -> LieGroup:
        if tangent_vector.ndim != 2 or tangent_vector.shape[1] != 6:
            raise ValueError("Tangent vectors of SE(3) can only be 6-D vectors.")

        NEAR_ZERO_EPS = 5e-3

        ret = SE3(dtype=tangent_vector.dtype)

        tangent_vector_lin = tangent_vector[:, :3].view(-1, 3, 1)
        tangent_vector_ang = tangent_vector[:, 3:].view(-1, 3, 1)

        theta = torch.linalg.norm(tangent_vector_ang, dim=1).unsqueeze(1)
        theta2 = theta**2
        theta3 = theta**3

        near_zero = theta < NEAR_ZERO_EPS
        non_zero = torch.ones(
            1, dtype=tangent_vector.dtype, device=tangent_vector.device
        )
        theta_nz = torch.where(near_zero, non_zero, theta)
        theta2_nz = torch.where(near_zero, non_zero, theta2)
        theta3_nz = torch.where(near_zero, non_zero, theta3)

        # Compute the rotation
        sine = theta.sin()
        cosine = torch.where(near_zero, 8 / (4 + theta2) - 1, theta.cos())
        sine_by_theta = torch.where(
            near_zero, 0.5 * cosine + 0.5, theta.sin() / theta_nz
        )
        one_minus_cosie_by_theta2 = torch.where(
            near_zero, 0.5 * sine_by_theta, (1 - cosine) / theta2_nz
        )
        ret.data = torch.zeros(tangent_vector.shape[0], 3, 4).to(
            dtype=tangent_vector.dtype, device=tangent_vector.device
        )
        ret.data[:, :3, :3] = (
            one_minus_cosie_by_theta2
            * tangent_vector_ang
            @ tangent_vector_ang.transpose(1, 2)
        )

        ret[:, 0, 0] += cosine.view(-1)
        ret[:, 1, 1] += cosine.view(-1)
        ret[:, 2, 2] += cosine.view(-1)
        temp = sine_by_theta.view(-1, 1) * tangent_vector_ang.view(-1, 3)
        ret[:, 0, 1] -= temp[:, 2]
        ret[:, 1, 0] += temp[:, 2]
        ret[:, 0, 2] += temp[:, 1]
        ret[:, 2, 0] -= temp[:, 1]
        ret[:, 1, 2] -= temp[:, 0]
        ret[:, 2, 1] += temp[:, 0]

        # Compute the translation
        sine_by_theta = torch.where(near_zero, 1 - theta2 / 6, sine_by_theta)
        one_minus_cosie_by_theta2 = torch.where(
            near_zero, 0.5 - theta2 / 24, one_minus_cosie_by_theta2
        )
        theta_minus_sine_by_theta3 = torch.where(
            near_zero, 1.0 / 6 - theta2 / 120, (theta - sine) / theta3_nz
        )

        ret[:, :, 3:] = sine_by_theta * tangent_vector_lin
        ret[:, :, 3:] += one_minus_cosie_by_theta2 * torch.cross(
            tangent_vector_ang, tangent_vector_lin
        )
        ret[:, :, 3:] += theta_minus_sine_by_theta3 * (
            tangent_vector_ang
            @ (tangent_vector_ang.transpose(1, 2) @ tangent_vector_lin)
        )

        return ret

    def _log_map_impl(self) -> torch.Tensor:
        NEAR_PI_EPS = 1e-7
        NEAR_ZERO_EPS = 5e-3

        ret = torch.zeros(self.shape[0], 6, dtype=self.dtype, device=self.device)

        ret[:, 3] = 0.5 * (self[:, 2, 1] - self[:, 1, 2])
        ret[:, 4] = 0.5 * (self[:, 0, 2] - self[:, 2, 0])
        ret[:, 5] = 0.5 * (self[:, 1, 0] - self[:, 0, 1])
        cosine = 0.5 * (self[:, 0, 0] + self[:, 1, 1] + self[:, 2, 2] - 1)
        sine = ret[:, 3:].norm(dim=1)
        theta = torch.atan2(sine, cosine)
        theta2 = theta**2
        non_zero = torch.ones(1, dtype=self.dtype, device=self.device)

        # Compute the rotation
        # theta is not near pi
        not_near_pi = 1 + cosine > NEAR_PI_EPS
        # Compute the approximation of theta / sin(theta) when theta is near to 0
        near_zero = theta[not_near_pi] < NEAR_ZERO_EPS
        sine_nz = torch.where(near_zero, non_zero, sine[not_near_pi])
        scale = torch.where(
            near_zero, 1 + sine[not_near_pi] ** 2 / 6, theta[not_near_pi] / sine_nz
        )
        ret[not_near_pi, 3:] *= scale.view(-1, 1)
        # theta is near pi
        near_pi = ~not_near_pi
        ddiag = torch.diagonal(self[near_pi], dim1=1, dim2=2)
        # Find the index of major coloumns and diagonals
        major = torch.logical_and(
            ddiag[:, 1] > ddiag[:, 0], ddiag[:, 1] > ddiag[:, 2]
        ) + 2 * torch.logical_and(ddiag[:, 2] > ddiag[:, 0], ddiag[:, 2] > ddiag[:, 1])
        ret[near_pi, 3:] = self[near_pi, major, :3]
        ret[near_pi, major + 3] -= cosine[near_pi]
        ret[near_pi, 3:] *= (theta[near_pi] ** 2 / (1 - cosine[near_pi])).view(-1, 1)
        ret[near_pi, 3:] /= ret[near_pi, major + 3].sqrt().view(-1, 1)

        # Compute the translation
        near_zero = theta < NEAR_ZERO_EPS
        sine_theta = sine * theta
        two_cosine_minus_two = 2 * cosine - 2
        two_cosine_minus_two_nz = torch.where(near_zero, non_zero, two_cosine_minus_two)
        theta2_nz = torch.where(near_zero, non_zero, theta2)
        a = torch.where(
            near_zero, 1 - theta2 / 12, -sine_theta / two_cosine_minus_two_nz
        )
        b = torch.where(
            near_zero,
            1.0 / 12 + theta2 / 720,
            (sine_theta + two_cosine_minus_two) / (theta2_nz * two_cosine_minus_two_nz),
        )

        translation = self[:, :, 3].view(-1, 3, 1)
        tangent_vector_ang = ret[:, 3:].view(-1, 3, 1)
        ret[:, :3] = a.view(-1, 1) * self[:, :, 3]
        ret[:, :3] -= 0.5 * torch.cross(ret[:, 3:], self[:, :, 3])
        ret[:, :3] += b.view(-1, 1) * (
            tangent_vector_ang @ (tangent_vector_ang.transpose(1, 2) @ translation)
        ).view(-1, 3)

        return ret

    def _compose_impl(self, se3_2: LieGroup) -> "SE3":
        se3_2 = cast(SE3, se3_2)
        batch_size = max(self.shape[0], se3_2.shape[0])
        ret = SE3()
        ret.data = torch.zeros(batch_size, 3, 4, dtype=self.dtype, device=self.device)
        ret[:, :, :3] = self[:, :, :3] @ se3_2[:, :, :3]
        ret[:, :, 3] = self[:, :, 3]
        ret[:, :, 3:] += self[:, :, :3] @ se3_2[:, :, 3:]

        return ret

    def _inverse_impl(self, get_jacobian: bool = False) -> "SE3":
        ret = torch.zeros(self.shape[0], 3, 4).to(dtype=self.dtype, device=self.device)
        ret[:, :, :3] = self.data[:, :3, :3].transpose(1, 2)
        ret[:, :, 3] = -(ret[:, :3, :3] @ self.data[:, :3, 3].unsqueeze(2)).view(-1, 3)
        return SE3(data=ret)

    def to_matrix(self) -> torch.Tensor:
        ret = torch.zeros(self.shape[0], 4, 4).to(dtype=self.dtype, device=self.device)
        ret[:, :3] = self.data
        ret[:, 3, 3] = 1
        return ret

    def update_from_x_y_z_quaternion(self, x_y_z_quaternion: torch.Tensor):
        self.update(SE3.x_y_z_unit_quaternion_to_SE3(x_y_z_quaternion))

    def update_from_rot_and_trans(self, rotation: SO3, translation: Point3):
        if rotation.shape[0] != translation.shape[0]:
            raise ValueError("rotation and translation must have the same batch size.")

        if rotation.dtype != translation.dtype:
            raise ValueError("rotation and translation must be of the same type.")

        if rotation.device != translation.device:
            raise ValueError("rotation and translation must be on the same device.")

        self.data = torch.cat((rotation.data, translation.data.unsqueeze(2)), dim=2)

    @staticmethod
    def hat(tangent_vector: torch.Tensor) -> torch.Tensor:
        _check = tangent_vector.ndim == 2 and tangent_vector.shape[1] == 6
        if not _check:
            raise ValueError("Invalid vee matrix for SE(3).")
        matrix = torch.zeros(tangent_vector.shape[0], 4, 4).to(
            dtype=tangent_vector.dtype, device=tangent_vector.device
        )
        matrix[:, :3, :3] = SO3.hat(tangent_vector[:, 3:])
        matrix[:, :3, 3] = tangent_vector[:, :3]

        return matrix

    @staticmethod
    def vee(matrix: torch.Tensor) -> torch.Tensor:
        SE3._hat_matrix_check(matrix)
        return torch.cat((matrix[:, :3, 3], SO3.vee(matrix[:, :3, :3])), dim=1)

    def _copy_impl(self, new_name: Optional[str] = None) -> "SE3":
        return SE3(data=self.data.clone(), name=new_name)

    # only added to avoid casting downstream
    def copy(self, new_name: Optional[str] = None) -> "SE3":
        return cast(SE3, super().copy(new_name=new_name))

    def _transform_shape_check(self, point: Union[Point3, torch.Tensor]):
<<<<<<< HEAD
        err_msg = "SE3 can only transform 3-D vectors."
=======
        err_msg = (
            f"SE3 can only transform vectors of shape [{self.shape[0]}, 3] or [1, 3], "
            f"but the input has shape {point.shape}."
        )

>>>>>>> d8d3eaca
        if isinstance(point, torch.Tensor):
            if not point.ndim == 2 or point.shape[1] != 3:
                raise ValueError(err_msg)
        elif point.dof() != 3:
            raise ValueError(err_msg)
        if (
            point.shape[0] != self.shape[0]
            and point.shape[0] != 1
            and self.shape[0] != 1
        ):
<<<<<<< HEAD
            raise ValueError(
                "Input point batch size is not broadcastable with group batch size."
            )
=======
            raise ValueError(err_msg)
>>>>>>> d8d3eaca

    def transform_to(
        self,
        point: Union[Point3, torch.Tensor],
        jacobians: Optional[List[torch.Tensor]] = None,
    ) -> Point3:
        self._transform_shape_check(point)
        batch_size = max(self.shape[0], point.shape[0])
        if isinstance(point, torch.Tensor):
            p = point.view(-1, 3, 1)
        else:
            p = point.data.view(-1, 3, 1)

        ret = Point3(data=(self[:, :, :3] @ p).view(-1, 3))
<<<<<<< HEAD
        ret.data += self[:, :, 3]
=======
        ret += self[:, :, 3]
>>>>>>> d8d3eaca

        if jacobians is not None:
            self._check_jacobians_list(jacobians)
            # Right jacobians for SE(3) are computed
            Jg = torch.zeros(batch_size, 3, 6, dtype=self.dtype, device=self.device)
            Jg[:, :, :3] = self[:, :, :3]
            Jg[:, :, 3:] = -self[:, :, :3] @ SO3.hat(p)
            # Jacobians for point
            Jpnt = Jg[:, :, :3]

            jacobians.extend([Jg, Jpnt])

        return ret

    def transform_from(
        self,
        point: Union[Point3, torch.Tensor],
        jacobians: Optional[List[torch.Tensor]] = None,
    ) -> Point3:
        self._transform_shape_check(point)
        batch_size = max(self.shape[0], point.shape[0])
        if isinstance(point, torch.Tensor):
            p = point.view(-1, 3, 1)
        else:
            p = point.data.view(-1, 3, 1)

        temp = p - self[:, :, 3:]
        ret = Point3(data=(self[:, :, :3].transpose(1, 2) @ temp).view(-1, 3))

        if jacobians is not None:
            self._check_jacobians_list(jacobians)
            # Right jacobians for SE(3) are computed
            Jg = torch.zeros(batch_size, 3, 6, dtype=self.dtype, device=self.device)
            Jg[:, 0, 0] = -1
            Jg[:, 1, 1] = -1
            Jg[:, 2, 2] = -1
            Jg[:, 0, 4] = -ret[:, 2]
            Jg[:, 1, 3] = ret[:, 2]
            Jg[:, 0, 5] = ret[:, 1]
            Jg[:, 2, 3] = -ret[:, 1]
            Jg[:, 1, 5] = -ret[:, 0]
            Jg[:, 2, 4] = ret[:, 0]
            # Jacobians for point
            Jpnt = self[:, :, :3].transpose(1, 2).expand(batch_size, 3, 3)

            jacobians.extend([Jg, Jpnt])

        return ret<|MERGE_RESOLUTION|>--- conflicted
+++ resolved
@@ -309,15 +309,11 @@
         return cast(SE3, super().copy(new_name=new_name))
 
     def _transform_shape_check(self, point: Union[Point3, torch.Tensor]):
-<<<<<<< HEAD
-        err_msg = "SE3 can only transform 3-D vectors."
-=======
         err_msg = (
             f"SE3 can only transform vectors of shape [{self.shape[0]}, 3] or [1, 3], "
             f"but the input has shape {point.shape}."
         )
 
->>>>>>> d8d3eaca
         if isinstance(point, torch.Tensor):
             if not point.ndim == 2 or point.shape[1] != 3:
                 raise ValueError(err_msg)
@@ -328,13 +324,7 @@
             and point.shape[0] != 1
             and self.shape[0] != 1
         ):
-<<<<<<< HEAD
-            raise ValueError(
-                "Input point batch size is not broadcastable with group batch size."
-            )
-=======
             raise ValueError(err_msg)
->>>>>>> d8d3eaca
 
     def transform_to(
         self,
@@ -349,11 +339,7 @@
             p = point.data.view(-1, 3, 1)
 
         ret = Point3(data=(self[:, :, :3] @ p).view(-1, 3))
-<<<<<<< HEAD
         ret.data += self[:, :, 3]
-=======
-        ret += self[:, :, 3]
->>>>>>> d8d3eaca
 
         if jacobians is not None:
             self._check_jacobians_list(jacobians)
