# Copyright (c) Meta Platforms, Inc. and affiliates.
#
# This source code is licensed under the MIT license found in the
# LICENSE file in the root directory of this source tree.

from typing import List, Optional, Union, cast

import torch

import theseus
import theseus.constants

from .lie_group import LieGroup
from .point_types import Point3
from .so3 import SO3


class SE3(LieGroup):
    def __init__(
        self,
        x_y_z_quaternion: Optional[torch.Tensor] = None,
        data: Optional[torch.Tensor] = None,
        name: Optional[str] = None,
        dtype: Optional[torch.dtype] = None,
        requires_check: bool = True,
    ):
        if x_y_z_quaternion is not None and data is not None:
            raise ValueError("Please provide only one of x_y_z_quaternion or data.")
        if x_y_z_quaternion is not None:
            dtype = x_y_z_quaternion.dtype
        if data is not None and requires_check:
            self._SE3_matrix_check(data)
        super().__init__(data=data, name=name, dtype=dtype)
        if x_y_z_quaternion is not None:
            self.update_from_x_y_z_quaternion(x_y_z_quaternion=x_y_z_quaternion)

    @staticmethod
    def rand(
        *size: int,
        generator: Optional[torch.Generator] = None,
        dtype: Optional[torch.dtype] = None,
        device: Optional[torch.device] = None,
        requires_grad: bool = False,
    ) -> "SE3":
        if len(size) != 1:
            raise ValueError("The size should be 1D.")
        ret = SE3()
        rotation = SO3.rand(
            size[0],
            generator=generator,
            dtype=dtype,
            device=device,
            requires_grad=requires_grad,
        )
        translation = Point3.rand(
            size[0],
            generator=generator,
            dtype=dtype,
            device=device,
            requires_grad=requires_grad,
        )
        ret.update_from_rot_and_trans(rotation=rotation, translation=translation)
        return ret

    @staticmethod
    def randn(
        *size: int,
        generator: Optional[torch.Generator] = None,
        dtype: Optional[torch.dtype] = None,
        device: Optional[torch.device] = None,
        requires_grad: bool = False,
    ) -> "SE3":
        if len(size) != 1:
            raise ValueError("The size should be 1D.")
        ret = SE3()
        rotation = SO3.randn(
            size[0],
            generator=generator,
            dtype=dtype,
            device=device,
            requires_grad=requires_grad,
        )
        translation = Point3.randn(
            size[0],
            generator=generator,
            dtype=dtype,
            device=device,
            requires_grad=requires_grad,
        )
        ret.update_from_rot_and_trans(rotation=rotation, translation=translation)
        return ret

    @staticmethod
    def _init_data() -> torch.Tensor:  # type: ignore
        return torch.eye(3, 4).view(1, 3, 4)

    def dof(self) -> int:
        return 6

    def __repr__(self) -> str:
        return f"SE3(data={self.data}, name={self.name})"

    def __str__(self) -> str:
        with torch.no_grad():
            return f"SE3(matrix={self.data}), name={self.name})"

    def _adjoint_impl(self) -> torch.Tensor:
        ret = torch.zeros(self.shape[0], 6, 6).to(dtype=self.dtype, device=self.device)
        ret[:, :3, :3] = self[:, :3, :3]
        ret[:, 3:, 3:] = self[:, :3, :3]
        ret[:, :3, 3:] = SO3.hat(self[:, :3, 3]) @ self[:, :3, :3]

        return ret

    def _project_impl(
        self, euclidean_grad: torch.Tensor, is_sparse: bool = False
    ) -> torch.Tensor:
        self._project_check(euclidean_grad, is_sparse)
        ret = torch.zeros(
            euclidean_grad.shape[:-2] + torch.Size([6]),
            dtype=self.dtype,
            device=self.device,
        )

        if is_sparse:
            temp = torch.einsum(
                "i...jk,i...jl->i...lk", euclidean_grad, self.data[:, :, :3]
            )
        else:
            temp = torch.einsum(
                "...jk,...ji->...ik", euclidean_grad, self.data[:, :, :3]
            )

        ret[..., :3] = temp[..., 3]
        ret[..., 3] = temp[..., 2, 1] - temp[..., 1, 2]
        ret[..., 4] = temp[..., 0, 2] - temp[..., 2, 0]
        ret[..., 5] = temp[..., 1, 0] - temp[..., 0, 1]

        return ret

    @staticmethod
    def _SE3_matrix_check(matrix: torch.Tensor):
        if matrix.ndim != 3 or matrix.shape[1:] != (3, 4):
            raise ValueError("SE(3) can only be 3x4 matrices.")
        SO3._SO3_matrix_check(matrix.data[:, :3, :3])

    @staticmethod
    def x_y_z_unit_quaternion_to_SE3(x_y_z_quaternion: torch.Tensor) -> "SE3":
        if x_y_z_quaternion.ndim == 1:
            x_y_z_quaternion = x_y_z_quaternion.unsqueeze(0)

        if x_y_z_quaternion.ndim != 2 and x_y_z_quaternion.shape[1] != 7:
            raise ValueError("x_y_z_quaternion can only be 7-D vectors.")

        ret = SE3()

        batch_size = x_y_z_quaternion.shape[0]
        ret.data = torch.empty(batch_size, 3, 4).to(
            device=x_y_z_quaternion.device, dtype=x_y_z_quaternion.dtype
        )
        ret[:, :, :3] = SO3.unit_quaternion_to_SO3(x_y_z_quaternion[:, 3:]).data
        ret[:, :, 3] = x_y_z_quaternion[:, :3]

        return ret

    @staticmethod
    def _hat_matrix_check(matrix: torch.Tensor):
        if matrix.ndim != 3 or matrix.shape[1:] != (4, 4):
            raise ValueError("Hat matrices of SE(3) can only be 4x4 matrices")

        if matrix[:, 3].abs().max().item() > theseus.constants.EPS:
            raise ValueError("The last row of hat matrices of SE(3) can only be zero.")

        if (
            matrix[:, :3, :3].transpose(1, 2) + matrix[:, :3, :3]
        ).abs().max().item() > theseus.constants.EPS:
            raise ValueError(
                "The 3x3 top-left corner of hat matrices of SE(3) can only be skew-symmetric."
            )

    @staticmethod
    def exp_map(
        tangent_vector: torch.Tensor, jacobians: Optional[List[torch.Tensor]] = None
    ) -> "SE3":
        if tangent_vector.ndim != 2 or tangent_vector.shape[1] != 6:
            raise ValueError("Tangent vectors of SE(3) can only be 6-D vectors.")

        NEAR_ZERO_EPS = 5e-3

        ret = SE3(dtype=tangent_vector.dtype)

        tangent_vector_lin = tangent_vector[:, :3].view(-1, 3, 1)
        tangent_vector_ang = tangent_vector[:, 3:].view(-1, 3, 1)

        theta = torch.linalg.norm(tangent_vector_ang, dim=1).unsqueeze(1)
        theta2 = theta**2
        theta3 = theta**3

        near_zero = theta < NEAR_ZERO_EPS
        non_zero = torch.ones(
            1, dtype=tangent_vector.dtype, device=tangent_vector.device
        )
        theta_nz = torch.where(near_zero, non_zero, theta)
        theta2_nz = torch.where(near_zero, non_zero, theta2)
        theta3_nz = torch.where(near_zero, non_zero, theta3)

        # Compute the rotation
        sine = theta.sin()
        cosine = torch.where(near_zero, 8 / (4 + theta2) - 1, theta.cos())
        sine_by_theta = torch.where(
            near_zero, 0.5 * cosine + 0.5, theta.sin() / theta_nz
        )
        one_minus_cosine_by_theta2 = torch.where(
            near_zero, 0.5 * sine_by_theta, (1 - cosine) / theta2_nz
        )
        ret.data = torch.zeros(tangent_vector.shape[0], 3, 4).to(
            dtype=tangent_vector.dtype, device=tangent_vector.device
        )
        ret.data[:, :3, :3] = (
            one_minus_cosine_by_theta2
            * tangent_vector_ang
            @ tangent_vector_ang.transpose(1, 2)
        )

        ret[:, 0, 0] += cosine.view(-1)
        ret[:, 1, 1] += cosine.view(-1)
        ret[:, 2, 2] += cosine.view(-1)
        temp = sine_by_theta.view(-1, 1) * tangent_vector_ang.view(-1, 3)
        ret[:, 0, 1] -= temp[:, 2]
        ret[:, 1, 0] += temp[:, 2]
        ret[:, 0, 2] += temp[:, 1]
        ret[:, 2, 0] -= temp[:, 1]
        ret[:, 1, 2] -= temp[:, 0]
        ret[:, 2, 1] += temp[:, 0]

        # Compute the translation
        sine_by_theta = torch.where(near_zero, 1 - theta2 / 6, sine_by_theta)
        one_minus_cosine_by_theta2 = torch.where(
            near_zero, 0.5 - theta2 / 24, one_minus_cosine_by_theta2
        )
        theta_minus_sine_by_theta3_t = torch.where(
            near_zero, 1.0 / 6 - theta2 / 120, (theta - sine) / theta3_nz
        )

        ret[:, :, 3:] = sine_by_theta * tangent_vector_lin
        ret[:, :, 3:] += one_minus_cosine_by_theta2 * torch.cross(
            tangent_vector_ang, tangent_vector_lin
        )
        ret[:, :, 3:] += theta_minus_sine_by_theta3_t * (
            tangent_vector_ang
            @ (tangent_vector_ang.transpose(1, 2) @ tangent_vector_lin)
        )

        if jacobians is not None:
            SE3._check_jacobians_list(jacobians)
            theta3_nz = theta_nz * theta2_nz
            theta_minus_sine_by_theta3_rot = torch.where(
                near_zero, torch.zeros_like(theta), theta_minus_sine_by_theta3_t
            )
            jac = torch.zeros(
                tangent_vector.shape[0],
                6,
                6,
                dtype=tangent_vector.dtype,
                device=tangent_vector.device,
            )
            jac[:, :3, :3] = (
                theta_minus_sine_by_theta3_rot
                * tangent_vector_ang.view(-1, 3, 1)
                @ tangent_vector_ang.view(-1, 1, 3)
            )
            diag_jac = jac.diagonal(dim1=1, dim2=2)
            diag_jac += sine_by_theta.view(-1, 1)

            jac_temp_rot = one_minus_cosine_by_theta2.view(
                -1, 1
            ) * tangent_vector_ang.view(-1, 3)

            jac[:, 0, 1] += jac_temp_rot[:, 2]
            jac[:, 1, 0] -= jac_temp_rot[:, 2]
            jac[:, 0, 2] -= jac_temp_rot[:, 1]
            jac[:, 2, 0] += jac_temp_rot[:, 1]
            jac[:, 1, 2] += jac_temp_rot[:, 0]
            jac[:, 2, 1] -= jac_temp_rot[:, 0]

            jac[:, 3:, 3:] = jac[:, :3, :3]

<<<<<<< HEAD
            minus_one_by_twelve = torch.full(
                near_zero.shape,
=======
            minus_one_by_twelve = torch.tensor(
>>>>>>> 644090de
                -1 / 12.0,
                dtype=sine_by_theta.dtype,
                device=sine_by_theta.device,
            )
            d_one_minus_cosine_by_theta2 = torch.where(
                near_zero,
                minus_one_by_twelve,
                (sine_by_theta - 2 * one_minus_cosine_by_theta2) / theta2_nz,
            )
<<<<<<< HEAD
            minus_one_by_sixty = torch.full(
                near_zero.shape,
=======
            minus_one_by_sixty = torch.tensor(
>>>>>>> 644090de
                -1 / 60.0,
                dtype=one_minus_cosine_by_theta2.dtype,
                device=one_minus_cosine_by_theta2.device,
            )
            d_theta_minus_sine_by_theta3 = torch.where(
                near_zero,
                minus_one_by_sixty,
                (one_minus_cosine_by_theta2 - 3 * theta_minus_sine_by_theta3_t)
                / theta2_nz,
            )

            w = tangent_vector[:, 3:]
            v = tangent_vector[:, :3]
            wv = w.cross(v)
            wwv = w.cross(wv)
            sw = theta_minus_sine_by_theta3_t.view(-1, 1) * w

            jac_temp_t = (
                d_one_minus_cosine_by_theta2.view(-1, 1) * wv
                + d_theta_minus_sine_by_theta3.view(-1, 1) * wwv
            ).view(-1, 3, 1) @ w.view(-1, 1, 3)
            jac_temp_t -= v.view(-1, 3, 1) @ sw.view(-1, 1, 3)
            jac_temp_v = (
                -one_minus_cosine_by_theta2.view(-1, 1) * v
                - theta_minus_sine_by_theta3_t.view(-1, 1) * wv
            )
            jac_temp_t += SO3.hat(jac_temp_v)
            diag_jac_t = torch.diagonal(jac_temp_t, dim1=1, dim2=2)
            diag_jac_t += (sw.view(-1, 1, 3) @ v.view(-1, 3, 1)).view(-1, 1)

            jac[:, :3, 3:] = ret[:, :, :3].transpose(1, 2) @ jac_temp_t

            jacobians.append(jac)

        return ret

    def _log_map_impl(
        self, jacobians: Optional[List[torch.Tensor]] = None
    ) -> torch.Tensor:
        NEAR_PI_EPS = 1e-7
        NEAR_ZERO_EPS = 5e-3

        sine_axis = torch.zeros(self.shape[0], 3, dtype=self.dtype, device=self.device)
        sine_axis[:, 0] = 0.5 * (self[:, 2, 1] - self[:, 1, 2])
        sine_axis[:, 1] = 0.5 * (self[:, 0, 2] - self[:, 2, 0])
        sine_axis[:, 2] = 0.5 * (self[:, 1, 0] - self[:, 0, 1])
        cosine = 0.5 * (self[:, 0, 0] + self[:, 1, 1] + self[:, 2, 2] - 1)
        sine = sine_axis.norm(dim=1)
        theta = torch.atan2(sine, cosine)
        theta2 = theta**2
        non_zero = torch.ones(1, dtype=self.dtype, device=self.device)

        near_zero = theta < NEAR_ZERO_EPS

        # Compute the rotation
        not_near_pi = 1 + cosine > NEAR_PI_EPS
        # theta is not near pi
        near_zero_not_near_pi = near_zero[not_near_pi]
        # Compute the approximation of theta / sin(theta) when theta is near to 0
        sine_nz = torch.where(near_zero_not_near_pi, non_zero, sine[not_near_pi])
        scale = torch.where(
            near_zero_not_near_pi,
            1 + sine[not_near_pi] ** 2 / 6,
            theta[not_near_pi] / sine_nz,
        )
        ret_ang = torch.zeros_like(sine_axis)
        ret_ang[not_near_pi] = sine_axis[not_near_pi] * scale.view(-1, 1)

        # theta is near pi
        near_pi = ~not_near_pi
        ddiag = torch.diagonal(self[near_pi], dim1=1, dim2=2)
        # Find the index of major coloumns and diagonals
        major = torch.logical_and(
            ddiag[:, 1] > ddiag[:, 0], ddiag[:, 1] > ddiag[:, 2]
        ) + 2 * torch.logical_and(ddiag[:, 2] > ddiag[:, 0], ddiag[:, 2] > ddiag[:, 1])
        sel_rows = 0.5 * (self[near_pi, major, :3] + self[near_pi, :3, major])
        aux = torch.ones(sel_rows.shape[0], dtype=torch.bool)
        sel_rows[aux, major] -= cosine[near_pi]
        axis = sel_rows / sel_rows.norm(dim=1, keepdim=True)
        ret_ang[near_pi] = axis * (
            theta[near_pi] * sine_axis[near_pi, major].sign()
        ).view(-1, 1)

        # Compute the translation
        sine_theta = sine * theta
        two_cosine_minus_two = 2 * cosine - 2
        two_cosine_minus_two_nz = torch.where(near_zero, non_zero, two_cosine_minus_two)

        theta2_nz = torch.where(near_zero, non_zero, theta2)

        a = torch.where(
            near_zero, 1 - theta2 / 12, -sine_theta / two_cosine_minus_two_nz
        )
        b = torch.where(
            near_zero,
            1.0 / 12 + theta2 / 720,
            (sine_theta + two_cosine_minus_two) / (theta2_nz * two_cosine_minus_two_nz),
        )

        translation = self[:, :, 3].view(-1, 3, 1)
        ret_lin = a.view(-1, 1) * self[:, :, 3]
        ret_lin -= 0.5 * torch.cross(ret_ang, self[:, :, 3])
        ret_ang_ext = ret_ang.view(-1, 3, 1)
        ret_lin += b.view(-1, 1) * (
            ret_ang_ext @ (ret_ang_ext.transpose(1, 2) @ translation)
        ).view(-1, 3)

        if jacobians is not None:
            SE3._check_jacobians_list(jacobians)
            jac = torch.zeros(self.shape[0], 6, 6, dtype=self.dtype, device=self.device)

            b_ret_ang = b.view(-1, 1) * ret_ang
            jac[:, :3, :3] = b_ret_ang.view(-1, 3, 1) * ret_ang.view(-1, 1, 3)

            half_ret_ang = 0.5 * ret_ang
            jac[:, 0, 1] -= half_ret_ang[:, 2]
            jac[:, 1, 0] += half_ret_ang[:, 2]
            jac[:, 0, 2] += half_ret_ang[:, 1]
            jac[:, 2, 0] -= half_ret_ang[:, 1]
            jac[:, 1, 2] -= half_ret_ang[:, 0]
            jac[:, 2, 1] += half_ret_ang[:, 0]

            diag_jac_rot = torch.diagonal(jac[:, :3, :3], dim1=1, dim2=2)
            diag_jac_rot += a.view(-1, 1)

            jac[:, 3:, 3:] = jac[:, :3, :3]

            theta_nz = torch.where(near_zero, non_zero, theta)
            theta4_nz = theta2_nz**2
            c = torch.where(
                near_zero,
                -1 / 360.0 - theta2 / 7560.0,
                -(2 * two_cosine_minus_two + theta * sine + theta2)
                / (theta4_nz * two_cosine_minus_two_nz),
            )
            d = torch.where(
                near_zero,
                -1 / 6.0 - theta2 / 180.0,
                (theta - sine) / (theta_nz * two_cosine_minus_two_nz),
            )
            e = (ret_ang.view(-1, 1, 3) @ ret_lin.view(-1, 3, 1)).view(-1)

            ce_ret_ang = (c * e).view(-1, 1) * ret_ang
            jac[:, :3, 3:] = ce_ret_ang.view(-1, 3, 1) * ret_ang.view(-1, 1, 3)
            jac[:, :3, 3:] += b_ret_ang.view(-1, 3, 1) * ret_lin.view(
                -1, 1, 3
            ) + ret_lin.view(-1, 3, 1) * b_ret_ang.view(-1, 1, 3)
            diag_jac_t = torch.diagonal(jac[:, :3, 3:], dim1=1, dim2=2)
            diag_jac_t += (e * d).view(-1, 1)

            half_ret_lin = 0.5 * ret_lin
            jac[:, 0, 4] -= half_ret_lin[:, 2]
            jac[:, 1, 3] += half_ret_lin[:, 2]
            jac[:, 0, 5] += half_ret_lin[:, 1]
            jac[:, 2, 3] -= half_ret_lin[:, 1]
            jac[:, 1, 5] -= half_ret_lin[:, 0]
            jac[:, 2, 4] += half_ret_lin[:, 0]

            jacobians.append(jac)

        return torch.cat([ret_lin, ret_ang], dim=1)

    def _compose_impl(self, se3_2: LieGroup) -> "SE3":
        se3_2 = cast(SE3, se3_2)
        batch_size = max(self.shape[0], se3_2.shape[0])
        ret = SE3()
        ret.data = torch.zeros(batch_size, 3, 4, dtype=self.dtype, device=self.device)
        ret[:, :, :3] = self[:, :, :3] @ se3_2[:, :, :3]
        ret[:, :, 3] = self[:, :, 3]
        ret[:, :, 3:] += self[:, :, :3] @ se3_2[:, :, 3:]

        return ret

    def _inverse_impl(self, get_jacobian: bool = False) -> "SE3":
        ret = torch.zeros(self.shape[0], 3, 4).to(dtype=self.dtype, device=self.device)
        rotT = self.data[:, :3, :3].transpose(1, 2)
        ret[:, :, :3] = rotT
        ret[:, :, 3] = -(rotT @ self.data[:, :3, 3].unsqueeze(2)).view(-1, 3)
        # if self.data is a valid SE(3), so is the inverse
        return SE3(data=ret, requires_check=False)

    def to_matrix(self) -> torch.Tensor:
        ret = torch.zeros(self.shape[0], 4, 4).to(dtype=self.dtype, device=self.device)
        ret[:, :3] = self.data
        ret[:, 3, 3] = 1
        return ret

    def update_from_x_y_z_quaternion(self, x_y_z_quaternion: torch.Tensor):
        self.update(SE3.x_y_z_unit_quaternion_to_SE3(x_y_z_quaternion))

    def update_from_rot_and_trans(self, rotation: SO3, translation: Point3):
        if rotation.shape[0] != translation.shape[0]:
            raise ValueError("rotation and translation must have the same batch size.")

        if rotation.dtype != translation.dtype:
            raise ValueError("rotation and translation must be of the same type.")

        if rotation.device != translation.device:
            raise ValueError("rotation and translation must be on the same device.")

        self.data = torch.cat((rotation.data, translation.data.unsqueeze(2)), dim=2)

    @staticmethod
    def hat(tangent_vector: torch.Tensor) -> torch.Tensor:
        _check = tangent_vector.ndim == 2 and tangent_vector.shape[1] == 6
        if not _check:
            raise ValueError("Invalid vee matrix for SE(3).")
        matrix = torch.zeros(tangent_vector.shape[0], 4, 4).to(
            dtype=tangent_vector.dtype, device=tangent_vector.device
        )
        matrix[:, :3, :3] = SO3.hat(tangent_vector[:, 3:])
        matrix[:, :3, 3] = tangent_vector[:, :3]

        return matrix

    @staticmethod
    def vee(matrix: torch.Tensor) -> torch.Tensor:
        SE3._hat_matrix_check(matrix)
        return torch.cat((matrix[:, :3, 3], SO3.vee(matrix[:, :3, :3])), dim=1)

    def _copy_impl(self, new_name: Optional[str] = None) -> "SE3":
        # if self.data is a valid SE(3), so is the copy
        return SE3(data=self.data.clone(), name=new_name, requires_check=False)

    # only added to avoid casting downstream
    def copy(self, new_name: Optional[str] = None) -> "SE3":
        return cast(SE3, super().copy(new_name=new_name))

    def _transform_shape_check(self, point: Union[Point3, torch.Tensor]):
        err_msg = (
            f"SE3 can only transform vectors of shape [{self.shape[0]}, 3] or [1, 3], "
            f"but the input has shape {point.shape}."
        )

        if isinstance(point, torch.Tensor):
            if not point.ndim == 2 or point.shape[1] != 3:
                raise ValueError(err_msg)
        elif point.dof() != 3:
            raise ValueError(err_msg)
        if (
            point.shape[0] != self.shape[0]
            and point.shape[0] != 1
            and self.shape[0] != 1
        ):
            raise ValueError(err_msg)

    def transform_from(
        self,
        point: Union[Point3, torch.Tensor],
        jacobians: Optional[List[torch.Tensor]] = None,
    ) -> Point3:
        self._transform_shape_check(point)
        batch_size = max(self.shape[0], point.shape[0])
        if isinstance(point, torch.Tensor):
            p = point.view(-1, 3, 1)
        else:
            p = point.data.view(-1, 3, 1)

        ret = Point3(data=(self[:, :, :3] @ p).view(-1, 3))
        ret.data += self[:, :, 3]

        if jacobians is not None:
            self._check_jacobians_list(jacobians)
            # Right jacobians for SE(3) are computed
            Jg = torch.zeros(batch_size, 3, 6, dtype=self.dtype, device=self.device)
            Jg[:, :, :3] = self[:, :, :3]
            Jg[:, :, 3:] = -self[:, :, :3] @ SO3.hat(p)
            # Jacobians for point
            Jpnt = Jg[:, :, :3]

            jacobians.extend([Jg, Jpnt])

        return ret

    def transform_to(
        self,
        point: Union[Point3, torch.Tensor],
        jacobians: Optional[List[torch.Tensor]] = None,
    ) -> Point3:
        self._transform_shape_check(point)
        batch_size = max(self.shape[0], point.shape[0])
        if isinstance(point, torch.Tensor):
            p = point.view(-1, 3, 1)
        else:
            p = point.data.view(-1, 3, 1)

        temp = p - self[:, :, 3:]
        ret = Point3(data=(self[:, :, :3].transpose(1, 2) @ temp).view(-1, 3))

        if jacobians is not None:
            self._check_jacobians_list(jacobians)
            # Right jacobians for SE(3) are computed
            Jg = torch.zeros(batch_size, 3, 6, dtype=self.dtype, device=self.device)
            Jg[:, 0, 0] = -1
            Jg[:, 1, 1] = -1
            Jg[:, 2, 2] = -1
            Jg[:, 0, 4] = -ret[:, 2]
            Jg[:, 1, 3] = ret[:, 2]
            Jg[:, 0, 5] = ret[:, 1]
            Jg[:, 2, 3] = -ret[:, 1]
            Jg[:, 1, 5] = -ret[:, 0]
            Jg[:, 2, 4] = ret[:, 0]
            # Jacobians for point
            Jpnt = self[:, :, :3].transpose(1, 2).expand(batch_size, 3, 3)

            jacobians.extend([Jg, Jpnt])

        return ret


rand_se3 = SE3.rand
randn_se3 = SE3.randn<|MERGE_RESOLUTION|>--- conflicted
+++ resolved
@@ -285,12 +285,7 @@
 
             jac[:, 3:, 3:] = jac[:, :3, :3]
 
-<<<<<<< HEAD
-            minus_one_by_twelve = torch.full(
-                near_zero.shape,
-=======
             minus_one_by_twelve = torch.tensor(
->>>>>>> 644090de
                 -1 / 12.0,
                 dtype=sine_by_theta.dtype,
                 device=sine_by_theta.device,
@@ -300,12 +295,7 @@
                 minus_one_by_twelve,
                 (sine_by_theta - 2 * one_minus_cosine_by_theta2) / theta2_nz,
             )
-<<<<<<< HEAD
-            minus_one_by_sixty = torch.full(
-                near_zero.shape,
-=======
             minus_one_by_sixty = torch.tensor(
->>>>>>> 644090de
                 -1 / 60.0,
                 dtype=one_minus_cosine_by_theta2.dtype,
                 device=one_minus_cosine_by_theta2.device,
