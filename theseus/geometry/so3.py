# Copyright (c) Meta Platforms, Inc. and affiliates.
#
# This source code is licensed under the MIT license found in the
# LICENSE file in the root directory of this source tree.

from typing import List, Optional, Union, cast

import torch

import theseus.constants

from .lie_group import LieGroup
from .point_types import Point3


class SO3(LieGroup):
    SO3_EPS = 5e-7

    def __init__(
        self,
        quaternion: Optional[torch.Tensor] = None,
        data: Optional[torch.Tensor] = None,
        name: Optional[str] = None,
        dtype: Optional[torch.dtype] = None,
    ):
        if quaternion is not None and data is not None:
            raise ValueError("Please provide only one of quaternion or data.")
        if quaternion is not None:
            dtype = quaternion.dtype
        if data is not None:
            self._SO3_matrix_check(data)
        super().__init__(data=data, name=name, dtype=dtype)
        if quaternion is not None:
            self.update_from_unit_quaternion(quaternion)

    @staticmethod
    def rand(
        *size: int,
        generator: Optional[torch.Generator] = None,
        dtype: Optional[torch.dtype] = None,
        device: Optional[torch.device] = None,
        requires_grad: bool = False,
    ) -> "SO3":
        if len(size) != 1:
            raise ValueError("The size should be 1D.")
        return SO3.exp_map(
            2
            * theseus.constants.PI
            * torch.rand(
                size[0],
                3,
                generator=generator,
                dtype=dtype,
                device=device,
                requires_grad=requires_grad,
            )
            - theseus.constants.PI
        )

    @staticmethod
    def randn(
        *size: int,
        generator: Optional[torch.Generator] = None,
        dtype: Optional[torch.dtype] = None,
        device: Optional[torch.device] = None,
        requires_grad: bool = False,
    ) -> "SO3":
        if len(size) != 1:
            raise ValueError("The size should be 1D.")
        return SO3.exp_map(
            theseus.constants.PI
            * torch.randn(
                size[0],
                3,
                generator=generator,
                dtype=dtype,
                device=device,
                requires_grad=requires_grad,
            )
        )

    @staticmethod
    def _init_data() -> torch.Tensor:  # type: ignore
        return torch.eye(3, 3).view(1, 3, 3)

    def update_from_unit_quaternion(self, quaternion: torch.Tensor):
        self.update(self.unit_quaternion_to_SO3(quaternion))

    def dof(self) -> int:
        return 3

    def __repr__(self) -> str:
        return f"SO3(data={self.data}, name={self.name})"

    def __str__(self) -> str:
        with torch.no_grad():
            return f"SO3(matrix={self.data}), name={self.name})"

    def _adjoint_impl(self) -> torch.Tensor:
        return self.data.clone()

    def _project_impl(
        self, euclidean_grad: torch.Tensor, is_sparse: bool = False
    ) -> torch.Tensor:
        self._project_check(euclidean_grad, is_sparse)
        ret = torch.zeros(
            euclidean_grad.shape[:-1], dtype=self.dtype, device=self.device
        )
        if is_sparse:
            temp = torch.einsum("i...jk,i...jl->i...lk", euclidean_grad, self.data)
        else:
            temp = torch.einsum("...jk,...ji->...ik", euclidean_grad, self.data)

        ret[..., 0] = temp[..., 2, 1] - temp[..., 1, 2]
        ret[..., 1] = temp[..., 0, 2] - temp[..., 2, 0]
        ret[..., 2] = temp[..., 1, 0] - temp[..., 0, 1]

        return ret

    @staticmethod
    def _SO3_matrix_check(matrix: torch.Tensor):
        if matrix.ndim != 3 or matrix.shape[1:] != (3, 3):
            raise ValueError("3D rotations can only be 3x3 matrices.")
        _check = (
            torch.matmul(matrix, matrix.transpose(1, 2))
            - torch.eye(3, 3, dtype=matrix.dtype, device=matrix.device)
        ).abs().max().item() < SO3.SO3_EPS
        _check &= (torch.linalg.det(matrix) - 1).abs().max().item() < SO3.SO3_EPS

        if not _check:
            raise ValueError("Not valid 3D rotations.")

    @staticmethod
    def _unit_quaternion_check(quaternion: torch.Tensor):
        if quaternion.ndim != 2 or quaternion.shape[1] != 4:
            raise ValueError("Quaternions can only be 4-D vectors.")

        if (torch.linalg.norm(quaternion, dim=1) - 1).abs().max().item() >= SO3.SO3_EPS:
            raise ValueError("Not unit quaternions.")

    @staticmethod
    def _hat_matrix_check(matrix: torch.Tensor):
        if matrix.ndim != 3 or matrix.shape[1:] != (3, 3):
            raise ValueError("Hat matrices of SO(3) can only be 3x3 matrices")

        if (matrix.transpose(1, 2) + matrix).abs().max().item() > theseus.constants.EPS:
            raise ValueError("Hat matrices of SO(3) can only be skew-symmetric.")

    @staticmethod
    def exp_map(
        tangent_vector: torch.Tensor, jacobians: Optional[List[torch.Tensor]] = None
    ) -> "SO3":
        if tangent_vector.ndim != 2 or tangent_vector.shape[1] != 3:
            raise ValueError("Tangent vectors of SO3 should be 3-D vectors.")
        ret = SO3(dtype=tangent_vector.dtype)
        theta = torch.linalg.norm(tangent_vector, dim=1, keepdim=True).unsqueeze(1)
        theta2 = theta**2
        # Compute the approximations when theta ~ 0
        near_zero = theta < 0.005
        non_zero = torch.ones(
            1, dtype=tangent_vector.dtype, device=tangent_vector.device
        )
        theta_nz = torch.where(near_zero, non_zero, theta)
        theta2_nz = torch.where(near_zero, non_zero, theta2)
        cosine = torch.where(near_zero, 8 / (4 + theta2) - 1, theta.cos())
        sine = theta.sin()
        sine_by_theta = torch.where(near_zero, 0.5 * cosine + 0.5, sine / theta_nz)
        one_minus_cosie_by_theta2 = torch.where(
            near_zero, 0.5 * sine_by_theta, (1 - cosine) / theta2_nz
        )
        ret.data = (
            one_minus_cosie_by_theta2
            * tangent_vector.view(-1, 3, 1)
            @ tangent_vector.view(-1, 1, 3)
        )
        ret[:, 0, 0] += cosine.view(-1)
        ret[:, 1, 1] += cosine.view(-1)
        ret[:, 2, 2] += cosine.view(-1)
        sine_axis = sine_by_theta.view(-1, 1) * tangent_vector
        ret[:, 0, 1] -= sine_axis[:, 2]
        ret[:, 1, 0] += sine_axis[:, 2]
        ret[:, 0, 2] += sine_axis[:, 1]
        ret[:, 2, 0] -= sine_axis[:, 1]
        ret[:, 1, 2] -= sine_axis[:, 0]
        ret[:, 2, 1] += sine_axis[:, 0]

        if jacobians is not None:
            SO3._check_jacobians_list(jacobians)
            theta3_nz = theta_nz * theta2_nz
            theta_minus_sine_by_theta3 = torch.where(
                near_zero, torch.zeros_like(theta), (theta - sine) / theta3_nz
            )
            jac = (
                theta_minus_sine_by_theta3
                * tangent_vector.view(-1, 3, 1)
                @ tangent_vector.view(-1, 1, 3)
            )
            diag_jac = jac.diagonal(dim1=1, dim2=2)
            diag_jac += sine_by_theta.view(-1, 1)

            jac_temp = one_minus_cosie_by_theta2.view(-1, 1) * tangent_vector

            jac[:, 0, 1] += jac_temp[:, 2]
            jac[:, 1, 0] -= jac_temp[:, 2]
            jac[:, 0, 2] -= jac_temp[:, 1]
            jac[:, 2, 0] += jac_temp[:, 1]
            jac[:, 1, 2] += jac_temp[:, 0]
            jac[:, 2, 1] -= jac_temp[:, 0]

            jacobians.append(jac)

        return ret

<<<<<<< HEAD
    def _log_map_impl(
        self, jacobians: Optional[List[torch.Tensor]] = None
    ) -> torch.Tensor:
=======
    def _log_map_impl(self) -> torch.Tensor:
>>>>>>> 2216546f
        sine_axis = torch.zeros(self.shape[0], 3, dtype=self.dtype, device=self.device)
        sine_axis[:, 0] = 0.5 * (self[:, 2, 1] - self[:, 1, 2])
        sine_axis[:, 1] = 0.5 * (self[:, 0, 2] - self[:, 2, 0])
        sine_axis[:, 2] = 0.5 * (self[:, 1, 0] - self[:, 0, 1])
        cosine = 0.5 * (self[:, 0, 0] + self[:, 1, 1] + self[:, 2, 2] - 1)
        sine = sine_axis.norm(dim=1)
        theta = torch.atan2(sine, cosine)

        near_zero = theta < 5e-3

        not_near_pi = 1 + cosine > 1e-7
        # theta != pi
        near_zero_not_near_pi = near_zero[not_near_pi]
        # Compute the approximation of theta / sin(theta) when theta is near to 0
        non_zero = torch.ones(1, dtype=self.dtype, device=self.device)
        sine_nz = torch.where(near_zero_not_near_pi, non_zero, sine[not_near_pi])
        scale = torch.where(
            near_zero_not_near_pi,
            1 + sine[not_near_pi] ** 2 / 6,
            theta[not_near_pi] / sine_nz,
        )
        ret = torch.zeros_like(sine_axis)
        ret[not_near_pi] = sine_axis[not_near_pi] * scale.view(-1, 1)
<<<<<<< HEAD

=======
>>>>>>> 2216546f
        # # theta ~ pi
        near_pi = ~not_near_pi
        ddiag = torch.diagonal(self[near_pi], dim1=1, dim2=2)
        # Find the index of major coloumns and diagonals
        major = torch.logical_and(
            ddiag[:, 1] > ddiag[:, 0], ddiag[:, 1] > ddiag[:, 2]
        ) + 2 * torch.logical_and(ddiag[:, 2] > ddiag[:, 0], ddiag[:, 2] > ddiag[:, 1])
        sel_rows = self[near_pi, major]
        aux = torch.ones(sel_rows.shape[0], dtype=torch.bool)
        sel_rows[aux, major] -= cosine[near_pi]
<<<<<<< HEAD
        axis_squared = ddiag - cosine[near_pi].view(-1, 1)
        axis_abs = (axis_squared / axis_squared.sum(1, keepdim=True)).sqrt()
        axis = axis_abs * sel_rows.sign()
        ret[near_pi] = axis * (theta[near_pi] * sine_axis[near_pi, major].sign()).view(
            -1, 1
        )

        if jacobians is not None:
            SO3._check_jacobians_list(jacobians)
            jac = torch.zeros_like(self.data)

            theta2 = theta**2
            sine_theta = sine * theta
            two_cosine_minus_two = 2 * cosine - 2
            two_cosine_minus_two_nz = torch.where(
                near_zero, non_zero, two_cosine_minus_two
            )
            theta2_nz = torch.where(near_zero, non_zero, theta2)

            a = torch.where(
                near_zero, 1 - theta2 / 12, -sine_theta / two_cosine_minus_two_nz
            )
            b = torch.where(
                near_zero,
                1.0 / 12 + theta2 / 720,
                (sine_theta + two_cosine_minus_two)
                / (theta2_nz * two_cosine_minus_two_nz),
            )

            jac = (b.view(-1, 1) * ret).view(-1, 3, 1) * ret.view(-1, 1, 3)

            half_ret = 0.5 * ret
            jac[:, 0, 1] -= half_ret[:, 2]
            jac[:, 1, 0] += half_ret[:, 2]
            jac[:, 0, 2] += half_ret[:, 1]
            jac[:, 2, 0] -= half_ret[:, 1]
            jac[:, 1, 2] -= half_ret[:, 0]
            jac[:, 2, 1] += half_ret[:, 0]

            diag_jac = torch.diagonal(jac, dim1=1, dim2=2)
            diag_jac += a.view(-1, 1)

            jacobians.append(jac)

=======
        ret[near_pi] = sel_rows * (theta[near_pi] ** 2 / (1 - cosine[near_pi])).view(
            -1, 1
        )
        major_norm = ret[near_pi, major].sqrt().view(-1, 1)
        ret[near_pi] /= major_norm
>>>>>>> 2216546f
        return ret

    def _compose_impl(self, so3_2: LieGroup) -> "SO3":
        so3_2 = cast(SO3, so3_2)
        ret = SO3()
        ret.data = self.data @ so3_2.data
        return ret

    def _inverse_impl(self, get_jacobian: bool = False) -> "SO3":
        return SO3(data=self.data.transpose(1, 2).clone())

    def to_matrix(self) -> torch.Tensor:
        return self.data.clone()

    def to_quaternion(self) -> torch.Tensor:
        ret = torch.zeros(self.shape[0], 4, dtype=self.dtype, device=self.device)
        # ret[:, 4] computes the cos(0.5 * theta)
        ret[:, 0] = (
            0.5 * (1 + self[:, 0, 0] + self[:, 1, 1] + self[:, 2, 2]).clamp(0, 4).sqrt()
        )
        # theta != pi
        not_near_pi = ret[:, 0] > 1e-5
        ret[not_near_pi, 1] = (
            0.25
            * (self[not_near_pi, 2, 1] - self[not_near_pi, 1, 2])
            / ret[not_near_pi, 0]
        )
        ret[not_near_pi, 2] = (
            0.25
            * (self[not_near_pi, 0, 2] - self[not_near_pi, 2, 0])
            / ret[not_near_pi, 0]
        )
        ret[not_near_pi, 3] = (
            0.25
            * (self[not_near_pi, 1, 0] - self[not_near_pi, 0, 1])
            / ret[not_near_pi, 0]
        )
        # theta ~ pi
        near_pi = ~not_near_pi
        ddiag = torch.diagonal(self[near_pi], dim1=1, dim2=2)
        # Find the index of major coloumns and diagonals
        major = torch.logical_and(
            ddiag[:, 1] > ddiag[:, 0], ddiag[:, 1] > ddiag[:, 2]
        ) + 2 * torch.logical_and(ddiag[:, 2] > ddiag[:, 0], ddiag[:, 2] > ddiag[:, 1])
        ret[near_pi, 1:] = self[near_pi, major]
        cosine_near_pi = 0.5 * (
            self[near_pi, 0, 0] + self[near_pi, 1, 1] + self[near_pi, 2, 2] - 1
        )
        ret[near_pi, major + 1] -= cosine_near_pi
        ret[near_pi, 1:] /= ret[near_pi, 1:].norm(dim=1, keepdim=True)
        ret[near_pi, 1:] *= (0.5 * (1 - cosine_near_pi)).clamp(0, 1).sqrt().view(-1, 1)
        ret /= ret.norm(dim=1, keepdim=True)
        return ret

    @staticmethod
    def hat(tangent_vector: torch.Tensor) -> torch.Tensor:
        _check = tangent_vector.ndim == 3 and tangent_vector.shape[1:] == (3, 1)
        _check |= tangent_vector.ndim == 2 and tangent_vector.shape[1] == 3
        if not _check:
            raise ValueError("Invalid vee matrix for SO3.")
        matrix = torch.zeros(tangent_vector.shape[0], 3, 3).to(
            dtype=tangent_vector.dtype, device=tangent_vector.device
        )
        matrix[:, 0, 1] = -tangent_vector[:, 2].view(-1)
        matrix[:, 0, 2] = tangent_vector[:, 1].view(-1)
        matrix[:, 1, 2] = -tangent_vector[:, 0].view(-1)
        matrix[:, 1, 0] = tangent_vector[:, 2].view(-1)
        matrix[:, 2, 0] = -tangent_vector[:, 1].view(-1)
        matrix[:, 2, 1] = tangent_vector[:, 0].view(-1)
        return matrix

    @staticmethod
    def vee(matrix: torch.Tensor) -> torch.Tensor:
        SO3._hat_matrix_check(matrix)
        return torch.stack((matrix[:, 2, 1], matrix[:, 0, 2], matrix[:, 1, 0]), dim=1)

    def _rotate_shape_check(self, point: Union[Point3, torch.Tensor]):
        err_msg = (
            f"SO3 can only rotate vectors of shape [{self.shape[0]}, 3] or [1, 3], "
            f"but the input has shape {point.shape}."
        )
        if isinstance(point, torch.Tensor):
            if not point.ndim == 2 or point.shape[1] != 3:
                raise ValueError(err_msg)
        elif point.dof() != 3:
            raise ValueError(err_msg)
        if (
            point.shape[0] != self.shape[0]
            and point.shape[0] != 1
            and self.shape[0] != 1
        ):
            raise ValueError(err_msg)

    @staticmethod
    def unit_quaternion_to_SO3(quaternion: torch.torch.Tensor) -> "SO3":
        if quaternion.ndim == 1:
            quaternion = quaternion.unsqueeze(0)
        SO3._unit_quaternion_check(quaternion)

        q0 = quaternion[:, 0]
        q1 = quaternion[:, 1]
        q2 = quaternion[:, 2]
        q3 = quaternion[:, 3]
        q00 = q0 * q0
        q01 = q0 * q1
        q02 = q0 * q2
        q03 = q0 * q3
        q11 = q1 * q1
        q12 = q1 * q2
        q13 = q1 * q3
        q22 = q2 * q2
        q23 = q2 * q3
        q33 = q3 * q3

        ret = SO3()
        ret.data = torch.zeros(quaternion.shape[0], 3, 3).to(
            dtype=quaternion.dtype, device=quaternion.device
        )
        ret[:, 0, 0] = 2 * (q00 + q11) - 1
        ret[:, 0, 1] = 2 * (q12 - q03)
        ret[:, 0, 2] = 2 * (q13 + q02)
        ret[:, 1, 0] = 2 * (q12 + q03)
        ret[:, 1, 1] = 2 * (q00 + q22) - 1
        ret[:, 1, 2] = 2 * (q23 - q01)
        ret[:, 2, 0] = 2 * (q13 - q02)
        ret[:, 2, 1] = 2 * (q23 + q01)
        ret[:, 2, 2] = 2 * (q00 + q33) - 1
        return ret

    def _copy_impl(self, new_name: Optional[str] = None) -> "SO3":
        return SO3(data=self.data.clone(), name=new_name)

    # only added to avoid casting downstream
    def copy(self, new_name: Optional[str] = None) -> "SO3":
        return cast(SO3, super().copy(new_name=new_name))

    def rotate(
        self,
        point: Union[Point3, torch.Tensor],
        jacobians: Optional[List[torch.Tensor]] = None,
    ) -> Point3:
        self._rotate_shape_check(point)
        batch_size = max(self.shape[0], point.shape[0])
        if isinstance(point, torch.Tensor):
            p = point.view(-1, 3, 1)
        else:
            p = point.data.view(-1, 3, 1)

        ret = Point3(data=(self.data @ p).view(-1, 3))
        if jacobians is not None:
            self._check_jacobians_list(jacobians)
            # Right jacobians for SO(3) are computed
            Jrot = -self.data @ SO3.hat(p)
            # Jacobians for point
            Jpnt = self.to_matrix().expand(batch_size, 3, 3)

            jacobians.extend([Jrot, Jpnt])

        return ret

    def unrotate(
        self,
        point: Union[Point3, torch.Tensor],
        jacobians: Optional[List[torch.Tensor]] = None,
    ) -> Point3:
        self._rotate_shape_check(point)
        batch_size = max(self.shape[0], point.shape[0])
        if isinstance(point, torch.Tensor):
            p = point.view(-1, 3, 1)
        else:
            p = point.data.view(-1, 3, 1)

        ret = Point3(data=(self.data.transpose(1, 2) @ p).view(-1, 3))
        if jacobians is not None:
            self._check_jacobians_list(jacobians)
            # Left jacobians for SO3 are computed
            Jrot = torch.zeros(batch_size, 3, 3, dtype=self.dtype, device=self.device)
            Jrot[:, 0, 1] = -ret[:, 2]
            Jrot[:, 1, 0] = ret[:, 2]
            Jrot[:, 0, 2] = ret[:, 1]
            Jrot[:, 2, 0] = -ret[:, 1]
            Jrot[:, 1, 2] = -ret[:, 0]
            Jrot[:, 2, 1] = ret[:, 0]
            # Jacobians for point
            Jpnt = self.to_matrix().transpose(1, 2).expand(batch_size, 3, 3)

            jacobians.extend([Jrot, Jpnt])

        return ret


rand_so3 = SO3.rand
randn_so3 = SO3.randn<|MERGE_RESOLUTION|>--- conflicted
+++ resolved
@@ -211,13 +211,9 @@
 
         return ret
 
-<<<<<<< HEAD
     def _log_map_impl(
         self, jacobians: Optional[List[torch.Tensor]] = None
     ) -> torch.Tensor:
-=======
-    def _log_map_impl(self) -> torch.Tensor:
->>>>>>> 2216546f
         sine_axis = torch.zeros(self.shape[0], 3, dtype=self.dtype, device=self.device)
         sine_axis[:, 0] = 0.5 * (self[:, 2, 1] - self[:, 1, 2])
         sine_axis[:, 1] = 0.5 * (self[:, 0, 2] - self[:, 2, 0])
@@ -241,10 +237,6 @@
         )
         ret = torch.zeros_like(sine_axis)
         ret[not_near_pi] = sine_axis[not_near_pi] * scale.view(-1, 1)
-<<<<<<< HEAD
-
-=======
->>>>>>> 2216546f
         # # theta ~ pi
         near_pi = ~not_near_pi
         ddiag = torch.diagonal(self[near_pi], dim1=1, dim2=2)
@@ -255,7 +247,6 @@
         sel_rows = self[near_pi, major]
         aux = torch.ones(sel_rows.shape[0], dtype=torch.bool)
         sel_rows[aux, major] -= cosine[near_pi]
-<<<<<<< HEAD
         axis_squared = ddiag - cosine[near_pi].view(-1, 1)
         axis_abs = (axis_squared / axis_squared.sum(1, keepdim=True)).sqrt()
         axis = axis_abs * sel_rows.sign()
@@ -300,13 +291,6 @@
 
             jacobians.append(jac)
 
-=======
-        ret[near_pi] = sel_rows * (theta[near_pi] ** 2 / (1 - cosine[near_pi])).view(
-            -1, 1
-        )
-        major_norm = ret[near_pi, major].sqrt().view(-1, 1)
-        ret[near_pi] /= major_norm
->>>>>>> 2216546f
         return ret
 
     def _compose_impl(self, so3_2: LieGroup) -> "SO3":
