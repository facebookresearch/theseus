# Copyright (c) Meta Platforms, Inc. and affiliates.
#
# This source code is licensed under the MIT license found in the
# LICENSE file in the root directory of this source tree.

import torch

from theseus.constants import EPS
from theseus.utils import numeric_jacobian


def check_exp_map(tangent_vector, group_cls):
    group = group_cls.exp_map(tangent_vector)
    assert torch.allclose(
        group_cls.hat(tangent_vector).matrix_exp(),
        group.to_matrix(),
        atol=EPS,
    )


def check_log_map(tangent_vector, group_cls):
    assert torch.allclose(
        tangent_vector, group_cls.exp_map(tangent_vector).log_map(), atol=EPS
    )


def check_compose(group_1, group_2):
    Jcmp = []
    composition = group_1.compose(group_2, jacobians=Jcmp)
    expected_matrix = group_1.to_matrix() @ group_2.to_matrix()
    expected_jacs = numeric_jacobian(
        lambda groups: groups[0].compose(groups[1]),
        [group_1, group_2],
    )
    assert torch.allclose(composition.to_matrix(), expected_matrix, atol=EPS)
    assert torch.allclose(Jcmp[0], expected_jacs[0])
    assert torch.allclose(Jcmp[1], expected_jacs[1])


def check_inverse(group):
    tangent_vector = group.log_map()
    inverse_group = group.exp_map(-tangent_vector)
    jac = []
    inverse_result = group.inverse(jacobian=jac)
    expected_jac = numeric_jacobian(lambda groups: groups[0].inverse(), [group])
    assert torch.allclose(
        inverse_group.to_matrix(), inverse_result.to_matrix(), atol=EPS
    )
    assert torch.allclose(jac[0], expected_jac[0])


def check_adjoint(group, tangent_vector):
    group_matrix = group.to_matrix()
    tangent_left = group.__class__.adjoint(group) @ tangent_vector.unsqueeze(2)
    tangent_right = group.__class__.vee(
        group_matrix @ group.hat(tangent_vector) @ group.inverse().to_matrix()
    )
    assert torch.allclose(tangent_left.squeeze(2), tangent_right, atol=EPS)


# Func can be SO2.rotate, SE2.transform_to, SO3.unrotate, etc., whose third argument
# populates the jacobians
def check_projection_for_rotate_and_transform(
    Group, Point, Func, batch_size, generator=None
):
    group = Group.rand(batch_size, generator=generator, dtype=torch.float64)
    point = Point.rand(batch_size, generator=generator, dtype=torch.float64)

    def func(g, p):
        return Func(Group(data=g), p).data

    jac_raw = torch.autograd.functional.jacobian(func, (group.data, point.data))
    jac = []

    # Check returns
    rets = Func(group, point, jac)
    assert torch.allclose(rets.data, func(group.data, point.data))

    # Check dense jacobian matrices
    actual = [group.project(jac_raw[0]), point.project(jac_raw[1])]

    expected = [
        torch.zeros(batch_size, point.dof(), batch_size, group.dof()).double(),
        torch.zeros(batch_size, point.dof(), batch_size, point.dof()).double(),
    ]

    aux_id = torch.arange(batch_size)

    expected[0][aux_id, :, aux_id, :] = jac[0]
    expected[1][aux_id, :, aux_id, :] = jac[1]

    assert torch.allclose(actual[0], expected[0])
    assert torch.allclose(actual[1], expected[1])

    # Check sparse jacobian matrices
    actual = [
        group.project(jac_raw[0][aux_id, :, aux_id, :], is_sparse=True),
        point.project(jac_raw[1][aux_id, :, aux_id, :], is_sparse=True),
    ]

    expected = jac
    assert torch.allclose(actual[0], expected[0])
    assert torch.allclose(actual[1], expected[1])


def check_projection_for_compose(Group, batch_size, generator=None):
    group1 = Group.rand(batch_size, generator=generator, dtype=torch.float64)
    group2 = Group.rand(batch_size, generator=generator, dtype=torch.float64)

    jac = []
    rets = group1.compose(group2, jacobians=jac)

    def func(g1, g2):
        return Group(data=g1).compose(Group(data=g2)).to_matrix()

    jac_raw = torch.autograd.functional.jacobian(func, (group1.data, group2.data))

    # Check returns
    assert torch.allclose(rets.to_matrix(), func(group1.data, group2.data))

    # Check for dense jacobian matrices
    temp = [group1.project(jac_raw[0]), group2.project(jac_raw[1])]
    actual = [
        torch.zeros(
            batch_size, rets.dof(), batch_size, rets.dof(), dtype=torch.float64
        ),
        torch.zeros(
            batch_size, rets.dof(), batch_size, rets.dof(), dtype=torch.float64
        ),
    ]

    for n in torch.arange(batch_size):
        for i in torch.arange(rets.dof()):
            actual[0][:, :, n, i] = rets.vee(
                rets.inverse().to_matrix() @ temp[0][:, :, :, n, i]
            )
            actual[1][:, :, n, i] = rets.vee(
                rets.inverse().to_matrix() @ temp[1][:, :, :, n, i]
            )

    expected = [
        torch.zeros(
            batch_size, rets.dof(), batch_size, rets.dof(), dtype=torch.float64
        ),
        torch.zeros(
            batch_size, rets.dof(), batch_size, rets.dof(), dtype=torch.float64
        ),
    ]

    aux_id = torch.arange(batch_size)

    expected[0][aux_id, :, aux_id, :] = jac[0]
    expected[1][aux_id, :, aux_id, :] = jac[1]

    assert torch.allclose(actual[0], expected[0])
    assert torch.allclose(actual[1], expected[1])

    # Check for sparse jacobian matrices
    temp = [
        group1.project(jac_raw[0][aux_id, :, :, aux_id], is_sparse=True),
        group2.project(jac_raw[1][aux_id, :, :, aux_id], is_sparse=True),
    ]
    actual = [
        torch.zeros(batch_size, rets.dof(), rets.dof(), dtype=torch.float64),
        torch.zeros(batch_size, rets.dof(), rets.dof(), dtype=torch.float64),
    ]

    for i in torch.arange(rets.dof()):
        actual[0][:, :, i] = rets.vee(rets.inverse().to_matrix() @ temp[0][:, :, :, i])
        actual[1][:, :, i] = rets.vee(rets.inverse().to_matrix() @ temp[1][:, :, :, i])

    expected = jac

    assert torch.allclose(actual[0], expected[0])
    assert torch.allclose(actual[1], expected[1])


def check_projection_for_inverse(Group, batch_size, generator=None):
    group = Group.rand(batch_size, generator=generator, dtype=torch.float64)

    jac = []
    rets = group.inverse(jacobian=jac)

    def func(g):
        return Group(data=g).inverse().to_matrix()

    jac_raw = torch.autograd.functional.jacobian(func, (group.data))

    # Check returns
    assert torch.allclose(rets.to_matrix(), func(group.data))

    # Check for dense jacobian matrices
    temp = group.project(jac_raw)
    actual = torch.zeros(
        batch_size, group.dof(), batch_size, group.dof(), dtype=torch.float64
    )

    for n in torch.arange(batch_size):
        for i in torch.arange(group.dof()):
            actual[:, :, n, i] = group.vee(group.to_matrix() @ temp[:, :, :, n, i])

    expected = torch.zeros(
        batch_size, group.dof(), batch_size, group.dof(), dtype=torch.float64
    )

    aux_id = torch.arange(batch_size)

    expected[aux_id, :, aux_id, :] = jac[0]

    assert torch.allclose(actual, expected)

    # Check for sparse jacobian matrices
    temp = group.project(jac_raw[aux_id, :, :, aux_id], is_sparse=True)
    actual = torch.zeros(batch_size, group.dof(), group.dof(), dtype=torch.float64)

    for i in torch.arange(group.dof()):
        actual[:, :, i] = group.vee(group.to_matrix() @ temp[:, :, :, i])

    expected = jac[0]

    assert torch.allclose(actual, expected)


<<<<<<< HEAD
def check_projection_for_exp_map(tangent_vector, Group, atol=1e-8):
=======
def check_projection_for_exp_map(tangent_vector, Group, is_projected=True, atol=1e-8):
>>>>>>> 2cb032db
    batch_size = tangent_vector.shape[0]
    dof = tangent_vector.shape[1]
    aux_id = torch.arange(batch_size)

    def exp_func(xi):
        return Group.exp_map(xi).to_matrix()

    actual = []
    group = Group.exp_map(tangent_vector, jacobians=actual).to_matrix()
<<<<<<< HEAD
    jac_raw = torch.autograd.functional.jacobian(exp_func, (tangent_vector))[
        aux_id, :, :, aux_id
    ]
    expected = torch.cat(
        [
            Group.vee(group.inverse() @ jac_raw[:, :, :, i]).view(-1, dof, 1)
            for i in torch.arange(dof)
        ],
        dim=2,
    )
=======
    jac_raw = torch.autograd.functional.jacobian(exp_func, (tangent_vector))

    if is_projected:
        jac_raw = jac_raw[aux_id, :, :, aux_id]
        expected = torch.cat(
            [
                Group.vee(group.inverse() @ jac_raw[:, :, :, i]).view(-1, dof, 1)
                for i in torch.arange(dof)
            ],
            dim=2,
        )
    else:
        expected = jac_raw[aux_id, :, aux_id]
>>>>>>> 2cb032db

    assert torch.allclose(actual[0], expected, atol=atol)


<<<<<<< HEAD
def check_projection_for_log_map(tangent_vector, Group, atol=1e-8):
=======
def check_projection_for_log_map(tangent_vector, Group, is_projected=True, atol=1e-8):
>>>>>>> 2cb032db
    batch_size = tangent_vector.shape[0]
    aux_id = torch.arange(batch_size)
    group = Group.exp_map(tangent_vector)

    def log_func(group):
        return Group(data=group).log_map()

<<<<<<< HEAD
    jac_raw = torch.autograd.functional.jacobian(log_func, (group.data))
    expected = group.project(jac_raw[aux_id, :, aux_id], is_sparse=True)
    actual = []
    _ = group.log_map(jacobians=actual)

    assert torch.allclose(actual[0], expected, atol=atol)


def check_projection_for_vector_exp_map(tangent_vector, Group, atol=1e-8):
    batch_size = tangent_vector.shape[0]
    aux_id = torch.arange(batch_size)

    def exp_func(xi):
        return Group.exp_map(xi).data

    actual = []
    _ = Group.exp_map(tangent_vector, actual)
    expected = torch.autograd.functional.jacobian(exp_func, (tangent_vector))[
        aux_id, :, aux_id
    ]

    assert torch.allclose(actual[0], expected, atol=atol)


def check_projection_for_vector_log_map(tangent_vector, Group, atol=1e-8):
    batch_size = tangent_vector.shape[0]
    aux_id = torch.arange(batch_size)
    group = Group.exp_map(tangent_vector)

    def log_func(group):
        return Group(data=group).log_map()

    jac_raw = torch.autograd.functional.jacobian(log_func, (group.data))
    expected = jac_raw[aux_id, :, aux_id]
=======
    jac_raw = torch.autograd.functional.jacobian(log_func, (group.data))[
        aux_id, :, aux_id
    ]

    if is_projected:
        expected = group.project(jac_raw, is_sparse=True)
    else:
        expected = jac_raw

>>>>>>> 2cb032db
    actual = []
    _ = group.log_map(jacobians=actual)

    assert torch.allclose(actual[0], expected, atol=atol)<|MERGE_RESOLUTION|>--- conflicted
+++ resolved
@@ -221,11 +221,7 @@
     assert torch.allclose(actual, expected)
 
 
-<<<<<<< HEAD
-def check_projection_for_exp_map(tangent_vector, Group, atol=1e-8):
-=======
 def check_projection_for_exp_map(tangent_vector, Group, is_projected=True, atol=1e-8):
->>>>>>> 2cb032db
     batch_size = tangent_vector.shape[0]
     dof = tangent_vector.shape[1]
     aux_id = torch.arange(batch_size)
@@ -235,18 +231,6 @@
 
     actual = []
     group = Group.exp_map(tangent_vector, jacobians=actual).to_matrix()
-<<<<<<< HEAD
-    jac_raw = torch.autograd.functional.jacobian(exp_func, (tangent_vector))[
-        aux_id, :, :, aux_id
-    ]
-    expected = torch.cat(
-        [
-            Group.vee(group.inverse() @ jac_raw[:, :, :, i]).view(-1, dof, 1)
-            for i in torch.arange(dof)
-        ],
-        dim=2,
-    )
-=======
     jac_raw = torch.autograd.functional.jacobian(exp_func, (tangent_vector))
 
     if is_projected:
@@ -260,16 +244,11 @@
         )
     else:
         expected = jac_raw[aux_id, :, aux_id]
->>>>>>> 2cb032db
 
     assert torch.allclose(actual[0], expected, atol=atol)
 
 
-<<<<<<< HEAD
-def check_projection_for_log_map(tangent_vector, Group, atol=1e-8):
-=======
 def check_projection_for_log_map(tangent_vector, Group, is_projected=True, atol=1e-8):
->>>>>>> 2cb032db
     batch_size = tangent_vector.shape[0]
     aux_id = torch.arange(batch_size)
     group = Group.exp_map(tangent_vector)
@@ -277,42 +256,6 @@
     def log_func(group):
         return Group(data=group).log_map()
 
-<<<<<<< HEAD
-    jac_raw = torch.autograd.functional.jacobian(log_func, (group.data))
-    expected = group.project(jac_raw[aux_id, :, aux_id], is_sparse=True)
-    actual = []
-    _ = group.log_map(jacobians=actual)
-
-    assert torch.allclose(actual[0], expected, atol=atol)
-
-
-def check_projection_for_vector_exp_map(tangent_vector, Group, atol=1e-8):
-    batch_size = tangent_vector.shape[0]
-    aux_id = torch.arange(batch_size)
-
-    def exp_func(xi):
-        return Group.exp_map(xi).data
-
-    actual = []
-    _ = Group.exp_map(tangent_vector, actual)
-    expected = torch.autograd.functional.jacobian(exp_func, (tangent_vector))[
-        aux_id, :, aux_id
-    ]
-
-    assert torch.allclose(actual[0], expected, atol=atol)
-
-
-def check_projection_for_vector_log_map(tangent_vector, Group, atol=1e-8):
-    batch_size = tangent_vector.shape[0]
-    aux_id = torch.arange(batch_size)
-    group = Group.exp_map(tangent_vector)
-
-    def log_func(group):
-        return Group(data=group).log_map()
-
-    jac_raw = torch.autograd.functional.jacobian(log_func, (group.data))
-    expected = jac_raw[aux_id, :, aux_id]
-=======
     jac_raw = torch.autograd.functional.jacobian(log_func, (group.data))[
         aux_id, :, aux_id
     ]
@@ -322,7 +265,6 @@
     else:
         expected = jac_raw
 
->>>>>>> 2cb032db
     actual = []
     _ = group.log_map(jacobians=actual)
 
