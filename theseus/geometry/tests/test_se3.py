# Copyright (c) Meta Platforms, Inc. and affiliates.
#
# This source code is licensed under the MIT license found in the
# LICENSE file in the root directory of this source tree.

import numpy as np
import pytest  # noqa: F401
import torch

import theseus as th
from theseus.constants import EPS
from theseus.utils import numeric_jacobian

from .common import (
    check_adjoint,
    check_compose,
    check_exp_map,
    check_inverse,
    check_projection_for_compose,
    check_projection_for_exp_map,
    check_projection_for_inverse,
    check_projection_for_log_map,
    check_projection_for_rotate_and_transform,
)


def check_SE3_log_map(tangent_vector, atol=EPS):
    g = th.SE3.exp_map(tangent_vector)
    assert torch.allclose(th.SE3.exp_map(g.log_map()).data, g.data, atol=atol)


def test_exp_map():
    rng = torch.Generator()
    rng.manual_seed(0)

    for batch_size in [1, 20, 100]:
        tangent_vector_ang = torch.rand(batch_size, 3, generator=rng).double() - 0.5
        tangent_vector_ang /= tangent_vector_ang.norm(dim=1, keepdim=True)
        tangent_vector_ang *= (
            torch.rand(batch_size, 1, generator=rng).double() * 2 * np.pi - np.pi
        )
        tangent_vector_lin = torch.randn(batch_size, 3, generator=rng).double()
        tangent_vector = torch.cat([tangent_vector_lin, tangent_vector_ang], dim=1)

        check_exp_map(tangent_vector, th.SE3)

    # SE3.exp_map uses approximations for small theta
    for batch_size in [1, 20, 100]:
        tangent_vector_ang = torch.rand(batch_size, 3, generator=rng).double() - 0.5
        tangent_vector_ang /= tangent_vector_ang.norm(dim=1, keepdim=True)
        tangent_vector_ang *= 1e-5
        tangent_vector_lin = torch.randn(batch_size, 3, generator=rng).double()
        tangent_vector = torch.cat([tangent_vector_lin, tangent_vector_ang], dim=1)

        check_exp_map(tangent_vector, th.SE3)
        check_projection_for_exp_map(tangent_vector, th.SE3)

    # SE3.exp_map uses the exact exponential map for small theta
    for batch_size in [1, 20, 100]:
        tangent_vector_ang = torch.rand(batch_size, 3, generator=rng).double() - 0.5
        tangent_vector_ang /= tangent_vector_ang.norm(dim=1, keepdim=True)
        tangent_vector_ang *= 3e-3
        tangent_vector_lin = torch.randn(batch_size, 3, generator=rng).double()
        tangent_vector = torch.cat([tangent_vector_lin, tangent_vector_ang], dim=1)

        check_exp_map(tangent_vector, th.SE3)
<<<<<<< HEAD
        check_projection_for_exp_map(tangent_vector, th.SE3, 1e-6)
=======
        check_projection_for_exp_map(tangent_vector, th.SE3, atol=1e-6)
>>>>>>> 2cb032db

    for batch_size in [1, 20, 100]:
        tangent_vector_ang = torch.rand(batch_size, 3, generator=rng).double() - 0.5
        tangent_vector_ang /= tangent_vector_ang.norm(dim=1, keepdim=True)
        tangent_vector_ang *= 2 * np.pi - 1e-11
        tangent_vector_lin = torch.randn(batch_size, 3, generator=rng).double()
        tangent_vector = torch.cat([tangent_vector_lin, tangent_vector_ang], dim=1)

        check_exp_map(tangent_vector, th.SE3)
        check_projection_for_exp_map(tangent_vector, th.SE3)

    for batch_size in [1, 20, 100]:
        tangent_vector_ang = torch.rand(batch_size, 3, generator=rng).double() - 0.5
        tangent_vector_ang /= tangent_vector_ang.norm(dim=1, keepdim=True)
        tangent_vector_ang *= np.pi - 1e-11
        tangent_vector_lin = torch.randn(batch_size, 3, generator=rng).double()
        tangent_vector = torch.cat([tangent_vector_lin, tangent_vector_ang], dim=1)

        check_exp_map(tangent_vector, th.SE3)
        check_projection_for_exp_map(tangent_vector, th.SE3)


def test_log_map():
    rng = torch.Generator()
    rng.manual_seed(0)

    for batch_size in [1, 20, 100]:
        tangent_vector_ang = torch.rand(batch_size, 3, generator=rng) - 0.5
        tangent_vector_ang /= tangent_vector_ang.norm(dim=1, keepdim=True)
        tangent_vector_ang *= (
            torch.rand(batch_size, 1, generator=rng).double() * 2 * np.pi - np.pi
        )
        tangent_vector_lin = torch.randn(batch_size, 3, generator=rng).double()
        tangent_vector = torch.cat([tangent_vector_lin, tangent_vector_ang], dim=1)

        check_SE3_log_map(tangent_vector)
        check_projection_for_log_map(tangent_vector, th.SE3)

    # SE3.log_map uses approximations for small theta
    for batch_size in [1, 20, 100]:
        tangent_vector_ang = torch.rand(batch_size, 3, generator=rng).double() - 0.5
        tangent_vector_ang /= tangent_vector_ang.norm(dim=1, keepdim=True)
        tangent_vector_ang *= 1e-5
        tangent_vector_lin = torch.randn(batch_size, 3, generator=rng).double()
        tangent_vector = torch.cat([tangent_vector_lin, tangent_vector_ang], dim=1)

        check_SE3_log_map(tangent_vector)
        check_projection_for_log_map(tangent_vector, th.SE3)

    # SE3.log_map uses the exact logarithm map for small theta
    for batch_size in [1, 20, 100]:
        tangent_vector_ang = torch.rand(batch_size, 3, generator=rng).double() - 0.5
        tangent_vector_ang /= tangent_vector_ang.norm(dim=1, keepdim=True)
        tangent_vector_ang *= 3e-3
        tangent_vector_lin = torch.randn(batch_size, 3, generator=rng).double()
        tangent_vector = torch.cat([tangent_vector_lin, tangent_vector_ang], dim=1)

        check_SE3_log_map(tangent_vector)
        check_projection_for_log_map(tangent_vector, th.SE3)

    for batch_size in [1, 20, 100]:
        tangent_vector_ang = torch.rand(batch_size, 3, generator=rng).double() - 0.5
        tangent_vector_ang /= tangent_vector_ang.norm(dim=1, keepdim=True)
        tangent_vector_ang *= 2 * np.pi - 1e-11
        tangent_vector_lin = torch.randn(batch_size, 3, generator=rng).double()
        tangent_vector = torch.cat([tangent_vector_lin, tangent_vector_ang], dim=1)

        check_SE3_log_map(tangent_vector)
        check_projection_for_log_map(tangent_vector, th.SE3)

    for batch_size in [1, 20, 100]:
        tangent_vector_ang = torch.rand(batch_size, 3, generator=rng).double() - 0.5
        tangent_vector_ang /= tangent_vector_ang.norm(dim=1, keepdim=True)
        tangent_vector_ang *= np.pi - 1e-11
        tangent_vector_lin = torch.randn(batch_size, 3, generator=rng).double()
        tangent_vector = torch.cat([tangent_vector_lin, tangent_vector_ang], dim=1)

        check_SE3_log_map(tangent_vector)
        check_projection_for_log_map(tangent_vector, th.SE3)


def test_compose():
    rng = torch.Generator()
    rng.manual_seed(0)
    for batch_size in [1, 20, 100]:
        se3_1 = th.SE3.rand(batch_size, generator=rng, dtype=torch.float64)
        se3_2 = th.SE3.rand(batch_size, generator=rng, dtype=torch.float64)
        check_compose(se3_1, se3_2)


def test_inverse():
    rng = torch.Generator()
    rng.manual_seed(0)
    for batch_size in [1, 20, 100]:
        se3 = th.SE3.rand(batch_size, generator=rng, dtype=torch.float64)
        check_inverse(se3)


def test_adjoint():
    rng = torch.Generator()
    rng.manual_seed(0)
    for batch_size in [1, 20, 100]:
        se3 = th.SE3.rand(batch_size, generator=rng, dtype=torch.float64)
        tangent = torch.randn(batch_size, 6).double()
        check_adjoint(se3, tangent)


def test_transform_from_and_to():
    rng = torch.Generator()
    rng.manual_seed(0)
    for _ in range(10):  # repeat a few times
        for batch_size_group in [1, 20]:
            for batch_size_pnt in [1, 20]:
                if (
                    batch_size_group != 1
                    and batch_size_pnt != 1
                    and batch_size_pnt != batch_size_group
                ):
                    continue
                se3 = th.SE3.rand(batch_size_group, generator=rng, dtype=torch.float64)
                point_tensor = torch.randn(batch_size_pnt, 3).double()
                point_tensor_ext = torch.cat(
                    (point_tensor, torch.ones(batch_size_pnt, 1).double()), dim=1
                )

                jacobians_to = []
                point_to = se3.transform_to(point_tensor, jacobians=jacobians_to)
                expected_to = (
                    se3.inverse().to_matrix() @ point_tensor_ext.unsqueeze(2)
                )[:, :3]
                jacobians_from = []
                point_from = se3.transform_from(point_to, jacobians_from)

                # Check the operation result
                assert torch.allclose(expected_to.squeeze(2), point_to.data, atol=EPS)
                assert torch.allclose(point_tensor, point_from.data, atol=EPS)

                # Check the jacobians
                expected_jac = numeric_jacobian(
                    lambda groups: groups[0].transform_to(groups[1]),
                    [se3, th.Point3(point_tensor)],
                    function_dim=3,
                )
                assert torch.allclose(jacobians_to[0], expected_jac[0])
                assert torch.allclose(jacobians_to[1], expected_jac[1])
                expected_jac = numeric_jacobian(
                    lambda groups: groups[0].transform_from(groups[1]),
                    [se3, point_to],
                    delta_mag=1e-5,
                    function_dim=3,
                )
                assert torch.allclose(jacobians_from[0], expected_jac[0])
                assert torch.allclose(jacobians_from[1], expected_jac[1])


def test_projection():
    rng = torch.Generator()
    rng.manual_seed(0)
    for _ in range(10):  # repeat a few times
        for batch_size in [1, 20]:
            # Test SE3.transform_to
            check_projection_for_rotate_and_transform(
                th.SE3, th.Point3, th.SE3.transform_to, batch_size, rng
            )

            # Test SE3.transform_from
            check_projection_for_rotate_and_transform(
                th.SE3, th.Point3, th.SE3.transform_from, batch_size, rng
            )

            # Test SE3.compose
            check_projection_for_compose(th.SE3, batch_size, rng)

            # Test SE3.inverse
            check_projection_for_inverse(th.SE3, batch_size, rng)<|MERGE_RESOLUTION|>--- conflicted
+++ resolved
@@ -64,11 +64,7 @@
         tangent_vector = torch.cat([tangent_vector_lin, tangent_vector_ang], dim=1)
 
         check_exp_map(tangent_vector, th.SE3)
-<<<<<<< HEAD
-        check_projection_for_exp_map(tangent_vector, th.SE3, 1e-6)
-=======
         check_projection_for_exp_map(tangent_vector, th.SE3, atol=1e-6)
->>>>>>> 2cb032db
 
     for batch_size in [1, 20, 100]:
         tangent_vector_ang = torch.rand(batch_size, 3, generator=rng).double() - 0.5
