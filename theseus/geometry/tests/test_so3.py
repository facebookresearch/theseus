--- conflicted
+++ resolved
@@ -201,11 +201,7 @@
     rng.manual_seed(0)
     for _ in range(10):  # repeat a few times
         for batch_size in [1, 20, 100]:
-<<<<<<< HEAD
             so3 = th.SO3.rand(batch_size, generator=rng, dtype=torch.float64)
-=======
-            so3 = _create_random_so3(batch_size, rng)
->>>>>>> 4a85d8b4
             point = th.Point3(data=torch.randn(batch_size, 3).double())
 
             # Test SO3.rotate
