--- conflicted
+++ resolved
@@ -11,7 +11,6 @@
 from theseus.constants import EPS
 from theseus.utils import numeric_jacobian
 
-<<<<<<< HEAD
 from .common import (
     check_adjoint,
     check_compose,
@@ -20,9 +19,6 @@
     check_projection_for_inverse,
     check_projection_for_rotate_and_transform,
 )
-=======
-from .common import check_adjoint, check_compose, check_exp_map
->>>>>>> 904bdd5c
 
 
 def check_SO3_log_map(tangent_vector):
@@ -181,41 +177,6 @@
     rng = torch.Generator()
     rng.manual_seed(0)
     for _ in range(10):  # repeat a few times
-<<<<<<< HEAD
-        for batch_size in [1, 20, 100]:
-            so3 = th.SO3.rand(batch_size, generator=rng, dtype=torch.float64)
-            point_tensor = torch.randn(batch_size, 3).double()
-
-            jacobians_rotate = []
-            rotated_point = so3.rotate(point_tensor, jacobians=jacobians_rotate)
-            expected_rotated_data = so3.to_matrix() @ point_tensor.unsqueeze(2)
-            jacobians_unrotate = []
-            unrotated_point = so3.unrotate(rotated_point, jacobians_unrotate)
-
-            # Check the operation result
-            assert torch.allclose(
-                expected_rotated_data.squeeze(2), rotated_point.data, atol=EPS
-            )
-            assert torch.allclose(point_tensor, unrotated_point.data, atol=EPS)
-
-            # Check the jacobians
-            # function_dim = 3 because rotate(so3, (x, y, z)) --> (x_new, y_new, z_new)
-            expected_jac = numeric_jacobian(
-                lambda groups: groups[0].rotate(groups[1]),
-                [so3, th.Point3(point_tensor)],
-                function_dim=3,
-            )
-            assert torch.allclose(jacobians_rotate[0], expected_jac[0])
-            assert torch.allclose(jacobians_rotate[1], expected_jac[1])
-            expected_jac = numeric_jacobian(
-                lambda groups: groups[0].unrotate(groups[1]),
-                [so3, rotated_point],
-                delta_mag=1e-5,
-                function_dim=3,
-            )
-            assert torch.allclose(jacobians_unrotate[0], expected_jac[0])
-            assert torch.allclose(jacobians_unrotate[1], expected_jac[1])
-=======
         for batch_size_group in [1, 20, 100]:
             for batch_size_pnt in [1, 20, 100]:
                 if (
@@ -257,7 +218,6 @@
                 )
                 assert torch.allclose(jacobians_unrotate[0], expected_jac[0])
                 assert torch.allclose(jacobians_unrotate[1], expected_jac[1])
->>>>>>> 904bdd5c
 
 
 def test_projection():
@@ -265,12 +225,6 @@
     rng.manual_seed(0)
     for _ in range(10):  # repeat a few times
         for batch_size in [1, 20, 100]:
-<<<<<<< HEAD
-=======
-            so3 = th.SO3.rand(batch_size, generator=rng, dtype=torch.float64)
-            point = th.Point3(data=torch.randn(batch_size, 3).double())
-
->>>>>>> 904bdd5c
             # Test SO3.rotate
             check_projection_for_rotate_and_transform(
                 th.SO3, th.Point3, th.SO3.rotate, batch_size, rng
