--- conflicted
+++ resolved
@@ -11,14 +11,7 @@
 from theseus.constants import EPS
 from theseus.core.tests.common import check_copy_var
 
-<<<<<<< HEAD
-from .common import (
-    check_projection_for_vector_exp_map,
-    check_projection_for_vector_log_map,
-)
-=======
 from .common import check_projection_for_exp_map, check_projection_for_log_map
->>>>>>> 2cb032db
 
 torch.manual_seed(0)
 
@@ -198,13 +191,9 @@
         ret = th.Vector.exp_map(tangent_vector)
 
         assert torch.allclose(ret.data, tangent_vector, atol=EPS)
-<<<<<<< HEAD
-        check_projection_for_vector_exp_map(tangent_vector, Group=th.Vector)
-=======
         check_projection_for_exp_map(
             tangent_vector, Group=th.Vector, is_projected=False
         )
->>>>>>> 2cb032db
 
 
 def test_log_map():
@@ -217,10 +206,6 @@
         ret = group.log_map()
 
         assert torch.allclose(ret, group.data, atol=EPS)
-<<<<<<< HEAD
-        check_projection_for_vector_log_map(tangent_vector=ret, Group=th.Vector)
-=======
         check_projection_for_log_map(
             tangent_vector=ret, Group=th.Vector, is_projected=False
-        )
->>>>>>> 2cb032db
+        )